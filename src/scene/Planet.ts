import * as segmentHelper from "../segment/segmentHelper";
import * as shaders from "../shaders/drawnode/drawnode";
import * as utils from "../utils/shared";
import {Atmosphere} from "../control/atmosphere/Atmosphere";
import type {IAtmosphereParams} from "../control/atmosphere/Atmosphere";
import {Control} from "../control/Control";
import {createColorRGB} from "../utils/shared";
import {createEvents} from "../Events";
import type {EventsHandler} from "../Events";
import {EarthQuadTreeStrategy} from "../quadTree/earth/EarthQuadTreeStrategy";
import {EmptyTerrain} from "../terrain/EmptyTerrain";
import {Extent} from "../Extent";
import {Entity} from "../entity/Entity";
import {Ellipsoid} from "../ellipsoid/Ellipsoid";
import {EntityCollection} from "../entity/EntityCollection";
import {Geoid} from "../terrain/Geoid";
import type {GeoidModel} from "../terrain/Geoid";
import {GeoImageCreator} from "../utils/GeoImageCreator";
import type {IBaseInputState} from "../renderer/RendererEvents";
import {Key, Lock} from "../Lock";
import {Layer} from "../layer/Layer";
import {Loader} from "../utils/Loader";
import {LonLat} from "../LonLat";
import {Node} from "../quadTree/Node";
import {NormalMapCreator} from "../utils/NormalMapCreator";
import {PlainSegmentWorker} from "../utils/PlainSegmentWorker";
import {IPlanetFlyCartesianParams, PlanetCamera} from "../camera/PlanetCamera";
import {Quat} from "../math/Quat";
import {QuadTreeStrategy} from "../quadTree/QuadTreeStrategy";
import {Ray} from "../math/Ray";
import {RenderNode} from "./RenderNode";
import {SimpleSkyBackground} from "../control/SimpleSkyBackground";
import {Sun} from "../control/Sun";
import {TerrainWorker} from "../utils/TerrainWorker";
import {Vec2, Vec3} from "../math/index";
import type {NumberArray2, NumberArray3, NumberArray4} from "../math/index";
import {Vector} from "../layer/Vector";
import {VectorTileCreator} from "../utils/VectorTileCreator";
import {wgs84} from "../ellipsoid/wgs84";
import type {WebGLBufferExt, WebGLTextureExt, IDefaultTextureParams} from "../webgl/Handler";
import {Program} from "../webgl/Program";
import {Segment} from "../segment/Segment";
import type {AtmosphereParameters} from "../shaders/atmos/atmos";
<<<<<<< HEAD
import {Easing, EasingFunction} from "../utils/easing";
=======
import { EasingFunction } from "../utils/easing";
import { DEFAULT_EASING, DEFAULT_FLIGHT_DURATION } from "../camera/Camera";
>>>>>>> 914e20e4

export interface IPlanetParams {
    name?: string;
    ellipsoid?: Ellipsoid;
    minAltitude?: number;
    maxAltitude?: number;
    frustums?: NumberArray2[];
    maxEqualZoomAltitude?: number;
    minEqualZoomAltitude?: number;
    minEqualZoomCameraSlope?: number;
    quadTreeStrategyPrototype?: typeof QuadTreeStrategy;
    ambient?: string | NumberArray3 | Vec3;
    diffuse?: string | NumberArray3 | Vec3;
    specular?: string | NumberArray3 | Vec3;
    shininess?: number;
    nightTextureSrc?: string | null;
    specularTextureSrc?: string | null;
    maxGridSize?: number;
    maxLoadingRequests?: number;
    atmosphereEnabled?: boolean;
    transitionOpacityEnabled?: boolean;
    atmosphereParameters?: IAtmosphereParams;
    minDistanceBeforeMemClear?: number;
    vectorTileSize?: number;
    maxNodesCount?: number;
}

export type PlanetEventsList = [
    "draw",
    "layeradd",
    "baselayerchange",
    "layerremove",
    "layervisibilitychange",
    "rendercompleted",
    "terraincompleted",
    "layerloadend"
];

/**
 * Maximum created nodes count. The more nodes count the more memory usage.
 * When the maximum node count is exceeded, memClear() will be called.
 * @const
 * @type {number}
 * @default
 */
const DEFAULT_MAX_NODES = 200;

type IndexBufferCacheData = { buffer: WebGLBufferExt | null };

/**
 * Main class for rendering planet
 * @class
 * @extends {RenderNode}
 * @param {string} [options.name="Earth"] - Planet name(Earth by default)
 * @param {Ellipsoid} [options.ellipsoid] - Planet ellipsoid(WGS84 by default)
 * @param {Number} [options.maxGridSize=128] - Segment maximal grid size
 * @param {Number} [options.maxEqualZoomAltitude=15000000.0] - Maximal altitude since segments on the screen become the same zoom level
 * @param {Number} [options.minEqualZoomAltitude=10000.0] - Minimal altitude since segments on the screen become the same zoom level
 * @param {Number} [options.minEqualZoomCameraSlope=0.8] - Minimal camera slope above te globe where segments on the screen become the same zoom level
 *
 * @fires EventsHandler<PlanetEventList>#draw
 * @fires EventsHandler<PlanetEventList>#layeradd
 * @fires EventsHandler<PlanetEventList>#baselayerchange
 * @fires EventsHandler<PlanetEventList>#layerremove
 * @fires EventsHandler<PlanetEventList>#layervisibilitychange
 * @fires EventsHandler<PlanetEventList>#geoimageadd
 */
export class Planet extends RenderNode {

    public events: EventsHandler<PlanetEventsList>;

    public _createdNodesCount: number;

    /**
     * @public
     * @type {Ellipsoid}
     */
    public ellipsoid: Ellipsoid;

    /**
     * @public
     * @override
     * @type {Boolean}
     */
    public override lightEnabled: boolean;

    /**
     * Squared ellipsoid radius.
     * @public
     * @type {number}
     */
    public _planetRadius2: number;

    /**
     * Layers array.
     * @public
     * @type {Array.<Layer>}
     */
    public _layers: Layer[];

    /**
     * Flag to trigger layer update in a next frame
     * @type {boolean}
     * @protected
     */
    protected _updateLayers: boolean;

    /**
     * Current visible imagery tile layers array.
     * @public
     * @type {Array.<Layer>}
     */
    public visibleTileLayers: Layer[];

    /**
     * Current visible vector layers array.
     * @protected
     * @type {Array.<Layer>}
     */
    protected visibleVectorLayers: Vector[];
    protected _visibleVectorLayersByDepthOrder: Vector[][];

    protected _visibleTileLayerSlices: Layer[][];

    /**
     * Vector layers visible nodes with collections.
     * @protected
     * @type {EntityCollection[][]}
     */
    protected _visibleEntityCollections: EntityCollection[][];

    /**
     * There is only one base layer on the globe when layer.isBaseLayer is true.
     * @public
     * @type {Layer}
     */
    public baseLayer: Layer | null;

    /**
     * Terrain provider.
     * @public
     * @type {EmptyTerrain}
     */
    public terrain: EmptyTerrain | null;

    /**
     * Camera is this.renderer.activeCamera pointer.
     * @public
     * @type {PlanetCamera}
     */
    public camera: PlanetCamera;

    /**
     * Screen mouse pointer projected to planet cartesian position.
     * @public
     * @type {Vec3}
     */
    public mousePositionOnEarth: Vec3;

    public emptyTexture: WebGLTextureExt | null;
    public transparentTexture: WebGLTextureExt | null;
    public defaultTexture: WebGLTextureExt | null;

    protected _initialViewExtent: Extent | null;

    /**
     * Layers activity lock.
     * @public
     * @type {Lock}
     */
    public layerLock: Lock;

    /**
     * Terrain providers activity lock.
     * @public
     * @type {Lock}
     */
    public terrainLock: Lock;

    /**
     * Height scale factor. 1 - is normal elevation scale.
     * @public
     * @type {number}
     */
    public _heightFactor: number;

    /**
     * Precomputed indexes array for different grid size segments.
     * @protected
     * @type {Array.<Array.<number>>}
     */
    public _indexesCache: IndexBufferCacheData[][][][][];

    protected _indexesCacheToRemove: IndexBufferCacheData[];
    public _indexesCacheToRemoveCounter: number;

    /**
     * Precomputed texture coordinates buffers for different grid size segments.
     * @public
     * @type {Array.<Array.<number>>}
     */
    public _textureCoordsBufferCache: WebGLBufferExt[];

    public quadTreeStrategyPrototype: typeof QuadTreeStrategy;
    public quadTreeStrategy: QuadTreeStrategy;

    /**
     * Night glowing gl texture.
     * @protected
     */
    protected _nightTexture: WebGLTextureExt | null;

    /**
     * Specular mask gl texture.
     * @protected
     */
    protected _specularTexture: WebGLTextureExt | null;


    public _ambient: Float32Array;
    public _diffuse: Float32Array;
    public _specular: Float32Array;

    protected _maxGridSize: number;

    /**
     * Segment multiple textures size.(4 - convenient value for the most devices)
     * @const
     * @public
     */
    public SLICE_SIZE: number;
    public SLICE_SIZE_4: number;
    public SLICE_SIZE_3: number;

    public _pickingColorArr: Float32Array;
    public _samplerArr: Int32Array;
    public _pickingMaskArr: Int32Array;

    /**
     * GeoImage creator.
     * @public
     * @type{GeoImageCreator}
     */
    public _geoImageCreator: GeoImageCreator;

    /**
     * VectorTileCreator creator.
     * @public
     * @type{VectorTileCreator}
     */
    public _vectorTileCreator: VectorTileCreator;

    /**
     * NormalMapCreator creator.
     * @public
     * @type{NormalMapCreator}
     */
    public _normalMapCreator: NormalMapCreator;

    public _terrainWorker: TerrainWorker;

    public _plainSegmentWorker: PlainSegmentWorker;

    public _tileLoader: Loader<Layer>;

    protected _memKey: Key;

    public _distBeforeMemClear: number;

    protected _prevCamEye: Vec3;

    protected _initialized: boolean;

    protected _collectRenderNodesIsActive: boolean;

    /**
     * Night texture brightness coefficient
     * @type {number}
     */
    public nightTextureCoefficient: number;

    protected _renderScreenNodesPASS: () => void;
    protected _renderScreenNodesWithHeightPASS: () => void;

    protected _atmosphereEnabled: boolean;
    protected _atmosphereMaxMinOpacity: Float32Array;

    public solidTextureOne: WebGLTextureExt | null;
    public solidTextureTwo: WebGLTextureExt | null;

    protected _nightTextureSrc: string | null;
    protected _specularTextureSrc: string | null;

    public transitionTime: number;

    protected _atmosphere: Atmosphere;
    private _minDistanceBeforeMemClear: number = 0;
    private _maxNodes: number;

    constructor(options: IPlanetParams = {}) {
        super(options.name);

        this._createdNodesCount = 0;

        this._atmosphere = new Atmosphere(options.atmosphereParameters);

        this.transitionTime = 580;

        this.ellipsoid = options.ellipsoid || wgs84;

        this.lightEnabled = true;

        this._planetRadius2 = (this.ellipsoid.getPolarSize() - 10000.0) * (this.ellipsoid.getPolarSize() - 10000.0);

        this._layers = [];

        this._updateLayers = false;

        this.visibleTileLayers = [];

        this.visibleVectorLayers = [];
        this._visibleVectorLayersByDepthOrder = [];

        this._visibleTileLayerSlices = [];

        this._visibleEntityCollections = [[]];

        this.baseLayer = null;

        this.terrain = null;

        this.camera = new PlanetCamera(this, {
            frustums: options.frustums,
            eye: new Vec3(25000000, 0, 0),
            look: Vec3.ZERO,
            up: Vec3.NORTH,
            minAltitude: options.minAltitude,
            maxAltitude: options.maxAltitude
        });

        this.mousePositionOnEarth = new Vec3();

        this.emptyTexture = null;
        this.transparentTexture = null;
        this.defaultTexture = null;

        this._initialViewExtent = null;

        this.layerLock = new Lock();

        this.terrainLock = new Lock();

        this._heightFactor = 1.0;

        this._indexesCache = [];
        this._indexesCacheToRemove = [];
        this._indexesCacheToRemoveCounter = 0;

        this._textureCoordsBufferCache = [];

        const quadTreeParams = {
            planet: this,
            maxEqualZoomAltitude: options.maxEqualZoomAltitude,
            minEqualZoomAltitude: options.minEqualZoomAltitude,
            minEqualZoomCameraSlope: options.minEqualZoomCameraSlope,
            transitionOpacityEnabled: options.transitionOpacityEnabled,
        };

        // Used in CameraDepthHandler
        this.quadTreeStrategyPrototype = options.quadTreeStrategyPrototype || EarthQuadTreeStrategy;
        this.quadTreeStrategy = new this.quadTreeStrategyPrototype(quadTreeParams);

        this._nightTexture = null;

        this._specularTexture = null;

        let a = utils.createColorRGB(options.ambient, new Vec3(0.2, 0.2, 0.3));
        let d = utils.createColorRGB(options.diffuse, new Vec3(1.0, 1.0, 1.0));
        let s = utils.createColorRGB(options.specular, new Vec3(0.00063, 0.00055, 0.00032));
        let shininess = options.shininess || 18.0;

        this._ambient = new Float32Array([a.x, a.y, a.z]);
        this._diffuse = new Float32Array([d.x, d.y, d.z]);
        this._specular = new Float32Array([s.x, s.y, s.z, shininess]);

        this._maxGridSize = Math.log2(options.maxGridSize || 256);

        this.SLICE_SIZE = 4;
        this.SLICE_SIZE_4 = this.SLICE_SIZE * 4;
        this.SLICE_SIZE_3 = this.SLICE_SIZE * 3;

        this._maxNodes = options.maxNodesCount || DEFAULT_MAX_NODES;

        this._pickingColorArr = new Float32Array(this.SLICE_SIZE_4);
        this._samplerArr = new Int32Array(this.SLICE_SIZE);
        this._pickingMaskArr = new Int32Array(this.SLICE_SIZE);

        this._geoImageCreator = new GeoImageCreator(this);

        this._vectorTileCreator = new VectorTileCreator(this, options.vectorTileSize, options.vectorTileSize);

        this._normalMapCreator = new NormalMapCreator(this);

        this._terrainWorker = new TerrainWorker(3);

        this._plainSegmentWorker = new PlainSegmentWorker(3);

        this._tileLoader = new Loader(options.maxLoadingRequests || 12);

        this._memKey = new Key();

        this.events = createEvents<PlanetEventsList>(PLANET_EVENTS);

        this._distBeforeMemClear = 0.0;

        this._prevCamEye = new Vec3();

        this._initialized = false;

        this._collectRenderNodesIsActive = true;

        this.nightTextureCoefficient = 2.0;

        this._renderScreenNodesPASS = this._renderScreenNodesPASSNoAtmos;
        this._renderScreenNodesWithHeightPASS = this._renderScreenNodesWithHeightPASSNoAtmos;

        this._atmosphereEnabled = options.atmosphereEnabled || false;
        this._atmosphereMaxMinOpacity = new Float32Array([0.95, 0.28]);

        this.solidTextureOne = null;
        this.solidTextureTwo = null;

        this._nightTextureSrc = options.nightTextureSrc || null;
        this._specularTextureSrc = options.specularTextureSrc || null;
    }

    /**
     * Returns true if current terrain data set is loaded
     */
    public get terrainReady(): boolean {
        return this.quadTreeStrategy.terrainReady;
    }

    public get maxGridSize(): number {
        return this._maxGridSize;
    }

    public getNorthFrameRotation(cartesian: Vec3): Quat {
        return this.getFrameRotation(cartesian);
    }

    public override getFrameRotation(cartesian: Vec3): Quat {
        return this.ellipsoid.getNorthFrameRotation(cartesian);
    }


    public set atmosphereMaxOpacity(opacity: number) {
        this._atmosphereMaxMinOpacity[0] = opacity;
    }

    public get atmosphereMaxOpacity(): number {
        return this._atmosphereMaxMinOpacity[0];
    }

    public set atmosphereMinOpacity(opacity: number) {
        this._atmosphereMaxMinOpacity[1] = opacity;
    }

    public get atmosphereMinOpacity(): number {
        return this._atmosphereMaxMinOpacity[1];
    }

    public set atmosphereEnabled(enabled: boolean) {
        if (enabled != this._atmosphereEnabled) {
            this._atmosphereEnabled = enabled;
            this._initializeAtmosphere();
        }
    }

    public get atmosphereEnabled(): boolean {
        return this._atmosphereEnabled;
    }

    public set diffuse(rgb: string | NumberArray3 | Vec3) {
        let vec = createColorRGB(rgb);
        this._diffuse = new Float32Array(vec.toArray());
    }

    public set ambient(rgb: string | NumberArray3 | Vec3) {
        let vec = createColorRGB(rgb);
        this._ambient = new Float32Array(vec.toArray());
    }

    public set specular(rgb: string | NumberArray3 | Vec3) {
        let vec = createColorRGB(rgb);
        this._specular = new Float32Array([vec.x, vec.y, vec.y, this._specular[3]]);
    }

    public set shininess(v: number) {
        this._specular[3] = v;
    }

    public get normalMapCreator(): NormalMapCreator {
        return this._normalMapCreator;
    }

    public get layers(): Layer[] {
        return [...this._layers];
    }

    public get sun(): Sun | undefined {
        if (this.renderer && this.renderer.controls.sun)
            return this.renderer.controls.sun as Sun;
    }

    public get sunPos(): Vec3 {
        return this.sun!.sunlight.getPosition();
    }

    /**
     * Add the given control to the renderer of the planet scene.
     * @param {Control} control - Control.
     */
    public addControl(control: Control) {
        control.planet = this;
        control.addTo(this.renderer!);
    }

    /**
     * Add the given controls array to the renderer of the planet.
     * @param {Array.<Control>} cArr - Control array.
     */
    public addControls(cArr: Control[]) {
        for (let i = 0; i < cArr.length; i++) {
            this.addControl(cArr[i]);
        }
    }

    /**
     * Return layer by it name
     * @param {string} name - Name of the layer. og.Layer.prototype.name
     * @public
     * @returns {Layer} -
     */
    public getLayerByName(name: string): Layer | undefined {
        for (let i = 0, len = this._layers.length; i < len; i++) {
            if (name === this._layers[i].name) {
                return this._layers[i];
            }
        }
    }

    /**
     * Adds layer to the planet.
     * @param {Layer} layer - Layer object.
     * @public
     */
    public addLayer(layer: Layer) {
        layer.addTo(this);
    }

    /**
     * Dispatch layer visibility changing event.
     * @param {Layer} layer - Changed layer.
     * @public
     */
    public _onLayerVisibilityChanged(layer: Layer) {
        this.events.dispatch(this.events.layervisibilitychange, layer);
    }

    /**
     * Adds the given layers array to the planet.
     * @param {Array.<Layer>} layers - Layers array.
     * @public
     */
    public addLayers(layers: Layer[]) {
        for (let i = 0, len = layers.length; i < len; i++) {
            this.addLayer(layers[i]);
        }
    }

    /**
     * Removes the given layer from the planet.
     * @param {Layer} layer - Layer to remove.
     * @public
     */
    public removeLayer(layer: Layer) {
        layer.remove();
    }

    /**
     *
     * @public
     * @param {Layer} layer - Material layer.
     */
    public _clearLayerMaterial(layer: Layer) {
        this.quadTreeStrategy.clearLayerMaterial(layer);
    }

    /**
     * Sets base layer coverage to the planet.
     * @param {Layer} layer - Layer object.
     * @public
     */
    public setBaseLayer(layer: Layer) {
        if (this.baseLayer) {
            if (!this.baseLayer.isEqual(layer)) {
                this.baseLayer.setVisibility(false);
                this.baseLayer = layer;
                layer.setVisibility(true);
                this.events.dispatch(this.events.baselayerchange, layer);
            }
        } else {
            this.baseLayer = layer;
            this.baseLayer.setVisibility(true);
            this.events.dispatch(this.events.baselayerchange, layer);
        }
    }

    /**
     * Sets elevation scale. 1.0 is default.
     * @param {number} factor - Elevation scale.
     */
    public setHeightFactor(factor: number) {
        if (this._heightFactor !== factor) {
            this._heightFactor = factor;
            this.quadTreeStrategy.destroyBranches();
            this.quadTreeStrategy.clearRenderedNodes();
        }
    }

    /**
     * Gets elevation scale.
     * @returns {number} Terrain elevation scale
     */
    public getHeightFactor(): number {
        return this._heightFactor;
    }

    /**
     * Sets terrain provider
     * @public
     * @param {EmptyTerrain} terrain - Terrain provider.
     */
    public setTerrain(terrain: EmptyTerrain) {
        if (this._initialized) {
            this.memClear();
        }

        if (this.terrain) {
            this.terrain.abortLoading();
            this.terrain.clearCache();
            this.terrain._planet = null;
        }

        this.terrain = terrain;
        this.terrain._planet = this;

        this.quadTreeStrategy.destroyBranches();

        if (terrain._geoid.model) {
            this._plainSegmentWorker.setGeoid(terrain.getGeoid());
            terrain._isReady = true;
        } else {
            Geoid.loadModel(terrain.geoid.src)
                .then((m: GeoidModel | null) => {
                    terrain.geoid.setModel(m);
                    this._plainSegmentWorker.setGeoid(terrain.getGeoid());
                    terrain._isReady = true;
                })
                .catch((err) => {
                    console.warn(err);
                });
        }
    }

    public initAtmosphereShader(atmosParams?: AtmosphereParameters) {
        if (this.renderer && this.renderer.handler && this._atmosphereEnabled) {
            let h = this.renderer.handler;
            if (h.isWebGl2()) {
                h.removeProgram("drawnode_screen_wl");
                h.addProgram(shaders.drawnode_screen_wl_webgl2Atmos(atmosParams));
            } else {
                console.warn("Atmosphere WebGL2 only");
            }
        }
    }

    public get atmosphereControl(): Atmosphere {
        return this._atmosphere;
    }

    protected _initializeAtmosphere() {

        if (!this.renderer) return;

        let h = this.renderer.handler;

        h.removeProgram("drawnode_screen_wl");

        if (this._atmosphereEnabled) {

            this._renderScreenNodesPASS = this._renderScreenNodesPASSAtmos;
            this._renderScreenNodesWithHeightPASS = this._renderScreenNodesWithHeightPASSAtmos;

            if (!this.renderer.controls.Atmosphere) {
                this.addControl(this._atmosphere);
            }

            this._atmosphere.activate();

            if (h.isWebGl2()) {
                h.addProgram(shaders.drawnode_screen_wl_webgl2Atmos(this._atmosphere.parameters));
            } else {
                h.addProgram(shaders.drawnode_screen_wl_webgl1NoAtmos());
            }

            if (this.renderer.controls.SimpleSkyBackground) {
                this.renderer.controls.SimpleSkyBackground.deactivate();
            }

        } else {

            this._renderScreenNodesPASS = this._renderScreenNodesPASSNoAtmos;
            this._renderScreenNodesWithHeightPASS = this._renderScreenNodesWithHeightPASSNoAtmos;

            this._atmosphere.deactivate();

            if (!this.renderer.controls.SimpleSkyBackground) {
                this.addControl(new SimpleSkyBackground());
            } else {
                this.renderer.controls.SimpleSkyBackground.activate();
            }

            if (h.isWebGl2()) {
                h.addProgram(shaders.drawnode_screen_wl_webgl2NoAtmos());
            } else {
                h.addProgram(shaders.drawnode_screen_wl_webgl1NoAtmos());
            }
        }
    }

    protected _initializeShaders() {
        if (!this.renderer) {
            throw new Error("Renderer is not initialized");
        }

        let r = this.renderer,
            h = r.handler;

        h.addProgram(shaders.drawnode_screen_nl());
        h.addProgram(shaders.drawnode_colorPicking());
        h.addProgram(shaders.drawnode_depth());

        r.addPickingCallback(this, this._renderColorPickingFramebufferPASS);
        r.addDepthCallback(this, () => {
            this.renderDepthFramebuffer(this.camera, this.quadTreeStrategy);
        });
    }

    protected _onLayerLoadend(layer: Layer) {
        this.events.dispatch(this.events.layerloadend, layer);
    }

    public override init() {

        this._tileLoader.events.on("layerloadend", this._onLayerLoadend, this);

        // Initialization indexes table
        segmentHelper.getInstance().setMaxGridSize(this._maxGridSize);

        const TABLESIZE = this._maxGridSize;

        let kk = 0;
        // Initialization indexes buffers cache. It takes about 120mb RAM!
        for (let i = 0; i <= TABLESIZE; i++) {
            !this._indexesCache[i] && (this._indexesCache[i] = new Array(TABLESIZE));
            for (let j = 0; j <= TABLESIZE; j++) {
                !this._indexesCache[i][j] && (this._indexesCache[i][j] = new Array(TABLESIZE));
                for (let k = 0; k <= TABLESIZE; k++) {
                    !this._indexesCache[i][j][k] && (this._indexesCache[i][j][k] = new Array(TABLESIZE));
                    for (let m = 0; m <= TABLESIZE; m++) {
                        !this._indexesCache[i][j][k][m] && (this._indexesCache[i][j][k][m] = new Array(TABLESIZE));
                        for (let q = 0; q <= TABLESIZE; q++) {

                            let ptr: IndexBufferCacheData = {
                                buffer: null
                            };

                            if (i >= 1 && i === j && i === k && i === m && i === q) {
                                let indexes = segmentHelper.getInstance().createSegmentIndexes(i, [j, k, m, q]);
                                ptr.buffer = this.renderer!.handler.createElementArrayBuffer(indexes, 1);
                            } else {
                                this._indexesCacheToRemove[kk++] = ptr;
                            }

                            this._indexesCache[i][j][k][m][q] = ptr;
                        }
                    }
                }
            }
        }

        this.renderer!.events.on("drawtransparent", () => {
            this._renderScreenNodesWithHeightPASS();
        });

        // Initialize texture coordinates buffer pool
        this._textureCoordsBufferCache = [];

        let texCoordCache = segmentHelper.getInstance().initTextureCoordsTable(TABLESIZE + 1);

        for (let i = 0; i <= TABLESIZE; i++) {
            this._textureCoordsBufferCache[i] = this.renderer!.handler.createArrayBuffer(texCoordCache[i], 2, ((1 << i) + 1) * ((1 << i) + 1));
        }

        // creating empty textures
        this.renderer!.handler.createDefaultTexture(null, (t: WebGLTextureExt) => {
            this.solidTextureOne = t;
            this.solidTextureTwo = t;
        });

        this.transparentTexture = this.renderer!.handler.transparentTexture;

        this.drawMode = this.renderer!.handler.gl!.TRIANGLE_STRIP;

        // Applying shaders
        this._initializeShaders();

        this._initializeAtmosphere();

        this._updateVisibleLayers();

        // loading Earth night glowing texture
        if (this._nightTextureSrc) {

            let img = new Image();
            img.crossOrigin = "Anonymous";
            img.onload = () => {
                this._nightTexture = this.renderer!.handler.createTextureDefault(img)!;
                this._nightTexture.default = true;
            };
            img.src = this._nightTextureSrc;

            // createImageBitmap(NIGHT).then((e: ImageBitmap) => {
            //     this._nightTexture = this.renderer!.handler!.createTextureDefault(e);
            // });
        }

        // load water specular mask
        if (this._specularTextureSrc) {
            let img = new Image();
            img.crossOrigin = "Anonymous";
            img.onload = () => {
                this._specularTexture = this.renderer!.handler.createTextureDefault(img)!;
                this._specularTexture.default = true;
            };
            img.src = this._specularTextureSrc;

            // createImageBitmap(SPECULAR).then((e: ImageBitmap) => {
            //     this._specularTexture = this.renderer!.handler!.createTexture_l(e);
            // });
        }

        this._geoImageCreator.init();

        this._vectorTileCreator.init();

        this._normalMapCreator.init();

        this.renderer!.events.on("draw", this._globalPreDraw, this, -100);

        // Creating quad trees nodes
        this.quadTreeStrategy.init(this.camera);

        // this.renderer!.events.on("postdraw", () => {
        //     this._checkRendercompleted();
        // });

        this.initLayers();

        this._initialized = true;

        //
        // after init
        //
        if (this._initialViewExtent) {
            this.viewExtent(this._initialViewExtent);
        }

        this.renderer!.activeCamera = this.camera;
        //this.camera.bindRenderer(this.renderer!);
        this.camera.bindFrustumsPickingColors(this.renderer!);
        this.camera.update();
    }

    public initLayers() {
        let temp = [...this._layers];
        for (let i = 0; i < temp.length; i++) {
            this.removeLayer(temp[i]);
            this.addLayer(temp[i]);
        }
    }

    protected _clearIndexesCache() {
        this._indexesCacheToRemoveCounter = 0;
        let c = this._indexesCacheToRemove,
            gl = this.renderer!.handler.gl!;
        for (let i = 0, len = c.length; i < len; i++) {
            let ci = c[i];
            gl.deleteBuffer(ci.buffer as WebGLBuffer);
            ci.buffer = null;
        }
    }

    /**
     * Creates default textures first for the North Pole and whole globe and second for the South Pole.
     * @public
     * @param{IDefaultTextureParams} param0 -
     * @param{IDefaultTextureParams} param1 -
     */
    public createDefaultTextures(param0: IDefaultTextureParams, param1: IDefaultTextureParams) {
        this.renderer!.handler.gl!.deleteTexture(this.solidTextureOne!);
        this.renderer!.handler.gl!.deleteTexture(this.solidTextureTwo!);
        this.renderer!.handler.createDefaultTexture(param0, (texture: WebGLTextureExt) => {
            this.solidTextureOne = texture;
        });
        this.renderer!.handler.createDefaultTexture(param1, (texture: WebGLTextureExt) => {
            this.solidTextureTwo = texture;
        });
    }

    protected _getLayerAttributionHTML(layer: Layer) {
        return `<div class="og-attribution__layer">${layer.getAttribution()}</div>`;
    }

    /**
     * Updates attribution lists
     * @public
     */
    public updateAttributionsList() {
        let html = "";
        for (let i = 0, len = this._layers.length; i < len; i++) {
            let li = this._layers[i];
            if (li.getVisibility()) {
                if (li.getAttribution().length) {
                    html += this._getLayerAttributionHTML(li);
                }
            }
        }
        this._applyAttribution(html)
    }

    public updateVisibleLayers() {
        this._updateLayers = true;
    }

    protected _updateVisibleLayers() {
        this.visibleTileLayers = [];
        this.visibleTileLayers.length = 0;

        this.visibleVectorLayers = [];
        this.visibleVectorLayers.length = 0;

        let html = "";
        for (let i = 0, len = this._layers.length; i < len; i++) {
            let li = this._layers[i];
            if (li.getVisibility()) {
                if (li.isBaseLayer()) {
                    this.createDefaultTextures(li._defaultTextures[0]!, li._defaultTextures[1]!);
                    this.baseLayer = li;
                }

                if (li.hasImageryTiles()) {
                    this.visibleTileLayers.push(li);
                }

                if (li.isVector) {
                    this.visibleVectorLayers.push(li as Vector);
                }

                if (li.getAttribution().length) {
                    html += this._getLayerAttributionHTML(li);
                }

            } else if (li._fading && li._fadingOpacity > 0) {
                if (li.hasImageryTiles()) {
                    this.visibleTileLayers.push(li);
                }

                if (li.isVector) {
                    this.visibleVectorLayers.push(li as Vector);
                }
            }
        }

        this._applyAttribution(html);

        this._sortLayers();
    }

    /**
     * Apply to render list of layer attributions
     * @protected
     */
    protected _applyAttribution(html: string) {
        if (this.renderer && this.renderer.div) {
            if (html.length) {
                if (this.renderer.div.attributions!.innerHTML !== html) {
                    this.renderer.div.attributions!.innerHTML = html;
                }
            } else {
                this.renderer.div.attributions!.innerHTML = "";
            }
        }
    }

    /**
     * Sort visible layer - preparing for rendering.
     * @protected
     */
    protected _sortLayers() {

        this.visibleVectorLayers.sort((a, b) => (a.getZIndex() - b.getZIndex()) || (a.getHeight() - b.getHeight()));

        let grouped: Record<number, Vector[]> = {0: []};
        for (const vi of this.visibleVectorLayers) {
            if (!grouped[vi.depthOrder]) {
                grouped[vi.depthOrder] = [];
            }
            grouped[vi.depthOrder].push(vi);
        }

        this._visibleVectorLayersByDepthOrder.length = 0;
        this._visibleVectorLayersByDepthOrder = [];
        this._visibleVectorLayersByDepthOrder = Object.keys(grouped)
            .sort((a, b) => Number(a) - Number(b))
            .map(key => grouped[Number(key)]);

        this._visibleTileLayerSlices = [];
        this._visibleTileLayerSlices.length = 0;

        if (this.visibleTileLayers.length) {
            this.visibleTileLayers.sort((a, b) => (a.getHeight() - b.getHeight()) || (a.getZIndex() - b.getZIndex()));

            let k = -1;
            let currHeight = this.visibleTileLayers[0].getHeight();
            for (let i = 0, len = this.visibleTileLayers.length; i < len; i++) {
                if (i % this.SLICE_SIZE === 0 || this.visibleTileLayers[i].getHeight() !== currHeight) {
                    k++;
                    this._visibleTileLayerSlices[k] = [];
                    currHeight = this.visibleTileLayers[i].getHeight();
                }
                this._visibleTileLayerSlices[k].push(this.visibleTileLayers[i]);
            }
        }
    }

    protected _renderScreenNodesPASSNoAtmos() {
        let cam = this.camera;
        let sh = this._setUniformsNoAtmos(cam);
        //
        // PASS 0: rendering base slice of layers, which is often zero height
        this._renderingScreenNodes(this.quadTreeStrategy, sh, cam, this.quadTreeStrategy._renderedNodesInFrustum[cam.currentFrustumIndex]);
    }

    protected _renderScreenNodesPASSAtmos() {
        let cam = this.camera;
        let sh = this._setUniformsAtmos(cam);
        //
        // PASS 0: rendering base slice of layers, which is often zero height
        this._renderingScreenNodes(this.quadTreeStrategy, sh, cam, this.quadTreeStrategy._renderedNodesInFrustum[cam.currentFrustumIndex]);
    }

    protected _renderScreenNodesWithHeightPASSNoAtmos() {
        let cam = this.camera;
        let sh = this._setUniformsNoAtmos(cam);
        //
        // PASS 1: rendering slices, and layers with heights, without transition opacity effect
        this._renderingScreenNodesWithHeight(this.quadTreeStrategy, sh, cam, this.quadTreeStrategy._renderedNodesInFrustum[cam.currentFrustumIndex]);
    }

    protected _renderScreenNodesWithHeightPASSAtmos() {
        let cam = this.camera;
        let sh = this._setUniformsAtmos(cam);
        //
        // PASS 1: rendering slices, and layers with heights, without transition opacity effect
        this._renderingScreenNodesWithHeight(this.quadTreeStrategy, sh, cam, this.quadTreeStrategy._renderedNodesInFrustum[cam.currentFrustumIndex]);
    }

    protected _globalPreDraw() {
        let cam = this.camera;

        this._distBeforeMemClear += this._prevCamEye.distance(cam.eye);
        this._prevCamEye.copy(cam.eye);

        // free memory
        if (this._createdNodesCount > this._maxNodes && this._distBeforeMemClear > this._minDistanceBeforeMemClear) {
            this.terrain!.clearCache();
            this.memClear();
        }

        if (this._indexesCacheToRemoveCounter > 600) {
            this._clearIndexesCache();
        }
    }

    /**
     * Render node callback.
     * @public
     */
    public override preFrame() {

        if (this._updateLayers) {
            this._updateLayers = false;
            this._updateVisibleLayers();
        }

        if (this.camera.isFirstPass) {
            this.camera.update();

            if (this._collectRenderNodesIsActive) {
                this.quadTreeStrategy.collectRenderNodes(this.camera);
            }

            //this.transformLights();

            // creates terrain normal maps
            this._normalMapCreator.frame();

            // Creating geoImages textures.
            this._geoImageCreator.frame();

            // Vector tiles rasterization
            this._vectorTileCreator.frame();

            this.camera.checkTerrainCollision();
            this.camera.update();

            // Here is the planet node dispatches a draw event before
            // rendering begins, and we have got render nodes.
            this.events.dispatch(this.events.draw, this);

            // Collect entity collections from vector layers
            this._collectVectorLayerCollections();
        }

        for (let i = 0; i < this._visibleEntityCollections.length; i++) {
            this.drawEntityCollections(this._visibleEntityCollections[i], i);
        }
    }

    /**
     * Render node callback.
     * Frame function is called for each renderer activrCamera frustum.
     * @public
     * @override
     */
    public override frame() {
        this._renderScreenNodesPASS();
    }

    public lockQuadTree() {
        this._collectRenderNodesIsActive = false;
        this.camera.setTerrainCollisionActivity(false);
    }

    public unlockQuadTree() {
        this._collectRenderNodesIsActive = true;
        this.camera.setTerrainCollisionActivity(true);
    }

    protected _setUniformsNoAtmos(cam: PlanetCamera): Program {
        let sh, shu;
        let renderer = this.renderer!;

        let h = renderer.handler;
        let gl = h.gl!;

        gl.enable(gl.CULL_FACE);

        renderer.enableBlendOneSrcAlpha();

        if (this.lightEnabled) {
            h.programs.drawnode_screen_wl.activate();
            sh = h.programs.drawnode_screen_wl._program;
            shu = sh.uniforms;

            gl.uniform3fv(shu.lightPosition, this._lightPosition);
            gl.uniformMatrix4fv(shu.viewMatrix, false, cam.getViewMatrix());
            gl.uniformMatrix4fv(shu.projectionMatrix, false, cam.getProjectionMatrix());

            if (this.baseLayer) {
                gl.uniform3fv(shu.diffuse, this.baseLayer._diffuse || this._diffuse);
                gl.uniform3fv(shu.ambient, this.baseLayer._ambient || this._ambient);
                gl.uniform4fv(shu.specular, this.baseLayer._specular || this._specular);
                gl.uniform1f(shu.nightTextureCoefficient, this.baseLayer.nightTextureCoefficient || this.nightTextureCoefficient);
            } else {
                gl.uniform3fv(shu.diffuse, this._diffuse);
                gl.uniform3fv(shu.ambient, this._ambient);
                gl.uniform4fv(shu.specular, this._specular);
                gl.uniform1f(shu.nightTextureCoefficient, this.nightTextureCoefficient);
            }

            //
            // Night and specular
            //
            gl.activeTexture(gl.TEXTURE0 + this.SLICE_SIZE);
            gl.bindTexture(gl.TEXTURE_2D, this._nightTexture! || this.transparentTexture!);
            gl.uniform1i(shu.nightTexture, this.SLICE_SIZE);

            gl.activeTexture(gl.TEXTURE0 + this.SLICE_SIZE + 1);
            gl.bindTexture(gl.TEXTURE_2D, this._specularTexture! || this.transparentTexture!);
            gl.uniform1i(shu.specularTexture, this.SLICE_SIZE + 1);

            gl.uniform1f(shu.camHeight, cam.getHeight());

        } else {
            h.programs.drawnode_screen_nl.activate();
            sh = h.programs.drawnode_screen_nl._program;
            shu = sh.uniforms;
            gl.uniformMatrix4fv(shu.viewMatrix, false, cam.getViewMatrix());
            gl.uniformMatrix4fv(shu.projectionMatrix, false, cam.getProjectionMatrix());
        }

        gl.uniform3fv(shu.eyePositionHigh, cam.eyeHigh);
        gl.uniform3fv(shu.eyePositionLow, cam.eyeLow);

        return sh;
    }

    protected _setUniformsAtmos(cam: PlanetCamera): Program {

        let sh, shu;
        let renderer = this.renderer!;
        let h = renderer.handler;
        let gl = h.gl!;

        gl.enable(gl.CULL_FACE);

        renderer.enableBlendOneSrcAlpha();

        if (this.lightEnabled) {
            h.programs.drawnode_screen_wl.activate();
            sh = h.programs.drawnode_screen_wl._program;
            shu = sh.uniforms;

            gl.uniform3fv(shu.lightPosition, this._lightPosition);
            gl.uniformMatrix4fv(shu.viewMatrix, false, cam.getViewMatrix());
            gl.uniformMatrix4fv(shu.projectionMatrix, false, cam.getProjectionMatrix());

            if (this.baseLayer) {
                gl.uniform3fv(shu.diffuse, this.baseLayer._diffuse || this._diffuse);
                gl.uniform3fv(shu.ambient, this.baseLayer._ambient || this._ambient);
                gl.uniform4fv(shu.specular, this.baseLayer._specular || this._specular);
                gl.uniform1f(shu.nightTextureCoefficient, this.baseLayer.nightTextureCoefficient || this.nightTextureCoefficient);
            } else {
                gl.uniform3fv(shu.diffuse, this._diffuse);
                gl.uniform3fv(shu.ambient, this._ambient);
                gl.uniform4fv(shu.specular, this._specular);
                gl.uniform1f(shu.nightTextureCoefficient, this.nightTextureCoefficient);
            }

            gl.uniform2fv(shu.maxMinOpacity, this._atmosphereMaxMinOpacity);

            //
            // Night and specular
            //
            gl.activeTexture(gl.TEXTURE0 + this.SLICE_SIZE);
            gl.bindTexture(gl.TEXTURE_2D, this._nightTexture! || this.transparentTexture!);
            gl.uniform1i(shu.nightTexture, this.SLICE_SIZE);

            gl.activeTexture(gl.TEXTURE0 + this.SLICE_SIZE + 1);
            gl.bindTexture(gl.TEXTURE_2D, this._specularTexture! || this.transparentTexture!);
            gl.uniform1i(shu.specularTexture, this.SLICE_SIZE + 1);

            //
            // atmos precomputed textures
            //
            gl.activeTexture(gl.TEXTURE0 + this.SLICE_SIZE + 4);
            gl.bindTexture(gl.TEXTURE_2D, (renderer.controls.Atmosphere as Atmosphere)._transmittanceBuffer!.textures[0]);
            gl.uniform1i(shu.transmittanceTexture, this.SLICE_SIZE + 4);

            gl.activeTexture(gl.TEXTURE0 + this.SLICE_SIZE + 5);
            gl.bindTexture(gl.TEXTURE_2D, (renderer.controls.Atmosphere as Atmosphere)._scatteringBuffer!.textures[0]);
            gl.uniform1i(shu.scatteringTexture, this.SLICE_SIZE + 5);

            gl.uniform1f(shu.camHeight, cam.getHeight());

        } else {
            h.programs.drawnode_screen_nl.activate();
            sh = h.programs.drawnode_screen_nl._program;
            shu = sh.uniforms;
            gl.uniformMatrix4fv(shu.viewMatrix, false, cam.getViewMatrix());
            gl.uniformMatrix4fv(shu.projectionMatrix, false, cam.getProjectionMatrix());
        }

        gl.uniform3fv(shu.eyePositionHigh, cam.eyeHigh);
        gl.uniform3fv(shu.eyePositionLow, cam.eyeLow);

        return sh;
    }

    protected _renderingFadingNodes = (
        quadTreeStrategy: QuadTreeStrategy,
        nodes: Map<number, boolean>,
        sh: Program,
        currentNode: Node,
        sl: Layer[],
        sliceIndex: number,
        outTransparentSegments?: Segment[],
        outOpaqueSegments?: Segment[]
    ) => {

        let isFirstPass = sliceIndex === 0;
        let isEq = this.terrain!.equalizeVertices;

        for (let j = 0, len = currentNode._fadingNodes.length; j < len; j++) {
            let f = currentNode._fadingNodes[j].segment;
            if (quadTreeStrategy._fadingNodes.has(currentNode._fadingNodes[0].__id) && !nodes.has(f.node.__id)) {
                nodes.set(f.node.__id, true);

                if (f._transitionOpacity < 1.0) {
                    outTransparentSegments!.push(f);
                } else {
                    if (isFirstPass) {
                        isEq && f.equalize();
                        f.readyToEngage && f.engage();
                        f.screenRendering(sh, sl, sliceIndex);
                        outOpaqueSegments!.push(f);
                    } else {
                        f.screenRendering(sh, sl, sliceIndex, this.transparentTexture, true);
                    }
                }
            }
        }
    }

    protected _renderingFadingNodesNoDepth = (
        quadTreeStrategy: QuadTreeStrategy,
        nodes: Map<number, boolean>,
        sh: Program,
        currentNode: Node,
        sl: Layer[],
        sliceIndex: number,
        outOpaqueSegments?: Segment[]
    ) => {

        let isFirstPass = sliceIndex === 0;
        let isEq = this.terrain!.equalizeVertices;
        let gl = sh.gl!;

        gl.disable(gl.DEPTH_TEST);

        for (let j = 0, len = currentNode._fadingNodes.length; j < len; j++) {
            let f = currentNode._fadingNodes[j].segment;
            if (quadTreeStrategy._fadingNodes.has(currentNode._fadingNodes[0].__id) && !nodes.has(f.node.__id)) {
                nodes.set(f.node.__id, true);
                if (isFirstPass) {
                    isEq && f.equalize();
                    f.readyToEngage && f.engage();
                    f.screenRendering(sh, sl, sliceIndex);
                    outOpaqueSegments!.push(f);
                } else {
                    f.screenRendering(sh, sl, sliceIndex, this.transparentTexture, true);
                }
            }
        }

        gl.enable(gl.DEPTH_TEST);
    }

    protected static __refreshLayersFadingOpacity__(layersRef: Layer[], minCurrZoom: number, maxCurrZoom: number) {
        for (let i = layersRef.length - 1; i >= 0; --i) {
            let li = layersRef[i];
            if (li._fading && li._refreshFadingOpacity(minCurrZoom, maxCurrZoom)) {
                layersRef.splice(i, 1);
            }
        }
    }

    /**
     * Drawing nodes
     */
    protected _renderingScreenNodes(
        quadTreeStrategy: QuadTreeStrategy,
        sh: Program,
        cam: PlanetCamera,
        renderedNodes: Node[]
    ) {

        let sl = this._visibleTileLayerSlices;

        if (sl.length && cam.isFirstPass) {
            Planet.__refreshLayersFadingOpacity__(sl[0], quadTreeStrategy.minCurrZoom, quadTreeStrategy.maxCurrZoom);
        }

        let nodes = new Map<number, boolean>;
        let transparentSegments: Segment[] = [];

        let isEq = this.terrain!.equalizeVertices;
        let i = renderedNodes.length;

        //
        // Collect fading opaque segments, because we need them in the framebuffer passes,
        // as the segments with equalized sides, which means that there are no gaps
        // between currently rendered neighbours
        //
        quadTreeStrategy._fadingOpaqueSegments = [];

        if (cam.slope > 0.8 || !this.terrain || this.terrain.isEmpty /*|| cam.getAltitude() > 10000*/) {
            while (i--) {
                let ri = renderedNodes[i];
                let s = ri.segment;

                this._renderingFadingNodesNoDepth(quadTreeStrategy, nodes, sh, ri, sl[0], 0, quadTreeStrategy._fadingOpaqueSegments);

                isEq && s.equalize();
                s.readyToEngage && s.engage();
                s.screenRendering(sh, sl[0], 0);
            }
        } else {

            //
            // Render opaque segments on the first pass, remove transparent ones into second pass
            //
            while (i--) {
                let ri = renderedNodes[i];
                let s = ri.segment;

                this._renderingFadingNodes(quadTreeStrategy, nodes, sh, ri, sl[0], 0, transparentSegments, quadTreeStrategy._fadingOpaqueSegments);

                if (s._transitionOpacity < 1) {
                    transparentSegments.push(s);
                } else {
                    isEq && s.equalize();
                    s.readyToEngage && s.engage();
                    s.screenRendering(sh, sl[0], 0);
                }
            }

            //
            // Render transparent segments
            //
            for (let j = 0; j < transparentSegments.length; j++) {
                let tj = transparentSegments[j];

                isEq && tj.equalize();
                tj.readyToEngage && tj.engage();
                tj.screenRendering(sh, sl[0], 0);
            }
        }
    }

    protected _renderingScreenNodesWithHeight(
        quadTreeStrategy: QuadTreeStrategy,
        sh: Program,
        cam: PlanetCamera,
        renderedNodes: Node[]
    ) {

        let gl = this.renderer!.handler.gl!;

        gl.enable(gl.POLYGON_OFFSET_FILL);
        gl.disable(gl.CULL_FACE);

        let nodes = new Map<number, boolean>;
        let transparentSegments: Segment[] = [];

        let sl = this._visibleTileLayerSlices;

        for (let j = 1, len = sl.length; j < len; j++) {

            if (cam.isFirstPass) {
                Planet.__refreshLayersFadingOpacity__(sl[j], quadTreeStrategy.minCurrZoom, quadTreeStrategy.maxCurrZoom);
            }

            gl.polygonOffset(0, -j);
            let i = renderedNodes.length;
            while (i--) {
                let ri = renderedNodes[i];
                this._renderingFadingNodes(quadTreeStrategy, nodes, sh, ri, sl[j], j, transparentSegments);
                if (ri.segment._transitionOpacity < 1) {
                    ri.segment.initSlice(j);
                } else {
                    ri.segment.screenRendering(sh, sl[j], j, this.transparentTexture, true);
                }
            }
        }

        gl.disable(gl.POLYGON_OFFSET_FILL);
        gl.enable(gl.CULL_FACE);
    }

    protected _renderColorPickingFramebufferPASS() {
        let sh;
        let renderer = this.renderer!;
        let h = renderer.handler;
        let gl = h.gl!;
        h.programs.drawnode_colorPicking.activate();
        sh = h.programs.drawnode_colorPicking._program;
        let shu = sh.uniforms;
        let cam = renderer.activeCamera!;

        gl.enable(gl.CULL_FACE);

        gl.uniformMatrix4fv(shu.viewMatrix, false, cam.getViewMatrix());
        gl.uniformMatrix4fv(shu.projectionMatrix, false, cam.getProjectionMatrix());

        gl.uniform3fv(shu.eyePositionHigh, cam.eyeHigh);
        gl.uniform3fv(shu.eyePositionLow, cam.eyeLow);

        // drawing planet nodes
        let rn = this.quadTreeStrategy._renderedNodesInFrustum[cam.getCurrentFrustum()];
        let sl = this._visibleTileLayerSlices;

        let i = rn.length;
        while (i--) {
            if (rn[i].segment._transitionOpacity >= 1) {
                rn[i].segment.colorPickingRendering(sh, sl[0], 0);
            }
        }

        for (let i = 0; i < this.quadTreeStrategy._fadingOpaqueSegments.length; ++i) {
            this.quadTreeStrategy._fadingOpaqueSegments[i].colorPickingRendering(sh, sl[0], 0);
        }

        // Here is set blending for transparent overlays
        renderer.enableBlendDefault();

        gl.enable(gl.POLYGON_OFFSET_FILL);
        for (let j = 1, len = sl.length; j < len; j++) {
            i = rn.length;
            gl.polygonOffset(0, -j);
            while (i--) {
                rn[i].segment.colorPickingRendering(sh, sl[j], j, this.transparentTexture, true);
            }
        }

        gl.disable(gl.POLYGON_OFFSET_FILL);
    }

    public renderDepthFramebuffer(cam: PlanetCamera, quadTreeStrategy: QuadTreeStrategy) {
        let sh;
        let renderer = this.renderer!;
        let h = renderer.handler;
        let gl = h.gl!;
        h.programs.drawnode_depth.activate();
        sh = h.programs.drawnode_depth._program;
        let shu = sh.uniforms;

        gl.disable(gl.BLEND);
        gl.disable(gl.POLYGON_OFFSET_FILL);

        gl.uniformMatrix4fv(shu.viewMatrix, false, cam.getViewMatrix());
        gl.uniformMatrix4fv(shu.projectionMatrix, false, cam.getProjectionMatrix());

        gl.uniform3fv(shu.eyePositionHigh, cam.eyeHigh);
        gl.uniform3fv(shu.eyePositionLow, cam.eyeLow);

        gl.uniform1f(shu.frustumPickingColor, cam.frustumColorIndex);

        // drawing planet nodes
        let rn = quadTreeStrategy._renderedNodesInFrustum[cam.getCurrentFrustum()],
            sl = this._visibleTileLayerSlices;

        let i = rn.length;
        while (i--) {
            if (rn[i].segment._transitionOpacity >= 1) {
                rn[i].segment.depthRendering(sh, sl[0]);
            }
        }

        for (let i = 0; i < quadTreeStrategy._fadingOpaqueSegments.length; ++i) {
            quadTreeStrategy._fadingOpaqueSegments[i].depthRendering(sh, sl[0]);
        }

        gl.enable(gl.BLEND);
    }

    protected _collectVectorLayerCollections() {

        let k = this._visibleVectorLayersByDepthOrder.length;
        this._visibleEntityCollections.length = 0;
        this._visibleEntityCollections = new Array(k);
        for (let i = 0; i < this._visibleEntityCollections.length; i++) {
            this._visibleEntityCollections[i] = [];
        }

        while (k--) {
            let group = this._visibleVectorLayersByDepthOrder[k];
            let j = group.length;
            while (j--) {
                let vi = group[j];
                if (vi._fading && vi._refreshFadingOpacity(this.quadTreeStrategy.minCurrZoom, this.quadTreeStrategy.maxCurrZoom)) {
                    group.splice(j, 1);
                    if (group.length === 0) {
                        this._visibleVectorLayersByDepthOrder.splice(k, 1);
                    }
                }

                vi.collectVisibleCollections(this._visibleEntityCollections[k]);
                vi.update();
            }
        }
    }

    /**
     * Starts clear memory thread.
     * @public
     */
    public memClear() {
        this._distBeforeMemClear = 0;

        this.camera._insideSegment = null;

        this.layerLock.lock(this._memKey);
        this.terrainLock.lock(this._memKey);
        this._normalMapCreator.lock(this._memKey);

        this._normalMapCreator.clear();
        this.terrain!.abortLoading();
        this._tileLoader.abortAll();

        this.quadTreeStrategy.clear();
        this.layerLock.free(this._memKey);
        this.terrainLock.free(this._memKey);
        this._normalMapCreator.free(this._memKey);

        this._createdNodesCount = 0;
    }

    /**
     * Returns ray vector hit ellipsoid coordinates.
     * If the ray doesn't hit ellipsoid it returns 'undefined'.
     * @public
     * @param {Ray} ray - Ray.
     * @returns {Vec3 | undefined} -
     */
    public getRayIntersectionEllipsoid(ray: Ray): Vec3 | undefined {
        return this.ellipsoid.hitRay(ray.origin, ray.direction);
    }

    /**
     * Project screen coordinates to the planet ellipsoid.
     * @public
     * @param {Vec2 | IBaseInputState } px - Screen coordinates.
     * @returns {Vec3 | undefined} - Cartesian coordinates.
     */
    public getCartesianFromPixelEllipsoid(px: Vec2 | IBaseInputState): Vec3 | undefined {
        let cam = this.renderer!.activeCamera!;
        return this.ellipsoid.hitRay(cam.eye, cam.unproject(px.x, px.y));
    }

    /**
     * Project screen coordinates to the planet ellipsoid.
     * @public
     * @param {Vec2 | IBaseInputState} px - Screen coordinates.
     * @returns {LonLat | undefined} - Geodetic coordinates.
     */
    public getLonLatFromPixelEllipsoid(px: Vec2): LonLat | undefined {
        let coords = this.getCartesianFromPixelEllipsoid(px);
        if (coords) {
            return this.ellipsoid.cartesianToLonLat(coords);
        }
    }

    /**
     * Returns mouse position cartesian coordinates on the current terrain.
     * @public
     * @returns {Vec3 | undefined} -
     */
    public getCartesianFromMouseTerrain(): Vec3 | undefined {
        let ms = this.renderer!.events.mouseState;
        let distance = this.getDistanceFromPixel(ms);
        if (distance) {
            return ms.direction.scaleTo(distance).addA(this.renderer!.activeCamera!.eye);
        }
    }

    /**
     * Returns screen coordinates cartesian coordinates on the current terrain.
     * position or null if input coordinates is outside the planet.
     * @public
     * @param {Vec2} px - Pixel screen 2d coordinates.
     * @returns {Vec3 | undefined} -
     */
    public getCartesianFromPixelTerrain(px: Vec2 | IBaseInputState): Vec3 | undefined {
        let distance = this.getDistanceFromPixel(px);
        if (distance) {
            let direction = (px as IBaseInputState).direction || this.renderer!.activeCamera!.unproject(px.x, px.y);
            return direction.scaleTo(distance).addA(this.renderer!.activeCamera!.eye);
        }
    }

    /**
     * Returns geodetic coordinates on the current terrain planet by its screen coordinates.
     * position or null if input coordinates is outside the planet.
     * @public
     * @param {Vec2 | IBaseInputState} px - Pixel screen 2d coordinates.
     * @returns {LonLat | undefined} -
     */
    public getLonLatFromPixelTerrain(px: Vec2 | IBaseInputState): LonLat | undefined {
        let coords = this.getCartesianFromPixelTerrain(px);
        if (coords) {
            return this.ellipsoid.cartesianToLonLat(coords);
        }
    }

    /**
     * Project cartesian coordinates to screen space.
     * @public
     * @param {Vec3} coords - Cartesian coordinates.
     * @returns {Vec2} - Screen coordinates.
     */
    public getPixelFromCartesian(coords: Vec3): Vec2 {
        return this.renderer!.activeCamera!.project3v(coords);
    }

    /**
     * Project geodetic coordinates to screen space.
     * @public
     * @param {LonLat} lonlat - Geodetic coordinates.
     * @returns {Vec2 | undefined} - Screen coordinates.
     */
    public getPixelFromLonLat(lonlat: LonLat): Vec2 | undefined {
        let coords = this.ellipsoid.lonLatToCartesian(lonlat);
        if (coords) {
            return this.renderer!.activeCamera!.project3v(coords);
        }
    }

    /**
     * Returns distance from an active (screen) camera to the planet ellipsoid.
     * @public
     * @param {Vec2} px - Screen coordinates.
     * @returns {number} -
     */
    public getDistanceFromPixelEllipsoid(px: Vec2 | IBaseInputState): number | undefined {
        let coords = this.getCartesianFromPixelEllipsoid(px);
        if (coords) {
            return coords.distance(this.renderer!.activeCamera!.eye);
        }
    }

    /**
     * Returns distance from active (screen) camera to the planet terrain by screen coordinates.
     * @public
     * @param {Vec2 | IBaseInputState} px - Screen coordinates.
     * @returns {number | undefined} -
     */
    public getDistanceFromPixel(px: Vec2 | IBaseInputState): number {
        // if (this.terrain!.isEmpty) {
        //     return this.getDistanceFromPixelEllipsoid(px) || 0;
        // } else {
        return this.renderer!.getDistanceFromPixel(px) || this.getDistanceFromPixelEllipsoid(px) || 0;
        //}
    }

    /**
     * Sets camera to the planet geographical extent.
     * @public
     * @param {Extent} extent - Geographical extent.
     */
    public viewExtent(extent: Extent) {
        if (this.camera) {
            this.camera.viewExtent(extent);
        } else {
            this._initialViewExtent = extent;
        }
    }

    /**
     * Fits camera position for the view extent.
     * @public
     * @param {Array.<number>} extentArr - Geographical extent array, (exactly 4 entries)
     * where index 0 - southwest longitude, 1 - latitude southwest, 2 - longitude northeast, 3 - latitude northeast.
     */
    public viewExtentArr(extentArr: NumberArray4) {
        this.viewExtent(new Extent(new LonLat(extentArr[0], extentArr[1]), new LonLat(extentArr[2], extentArr[3])));
    }

    /**
     * Gets current camera view extent.
     * @public
     * @returns {Extent} -
     */
    public getExtent(): Extent {
        if (this.renderer) {

            let w = this.renderer.handler.getWidth(),
                h = this.renderer.handler.getHeight();

            let extent = [
                this.getLonLatFromPixelTerrain(new Vec2(0, 0)),
                this.getLonLatFromPixelTerrain(new Vec2(w, 0)),
                this.getLonLatFromPixelTerrain(new Vec2(w, h)),
                this.getLonLatFromPixelTerrain(new Vec2(0, h))
            ];

            if (extent[0] && extent[1] && extent[2] && extent[3]) {

                let min_lon = extent[0].lon, min_lat = extent[2].lat,
                    max_lon = extent[1].lon, max_lat = extent[0].lat;

                for (let i = 0; i < extent.length; i++) {
                    if (extent[i]!.lon > max_lon) max_lon = extent[i]!.lon;
                    if (extent[i]!.lat > max_lat) max_lat = extent[i]!.lat;
                    if (extent[i]!.lon < min_lon) min_lon = extent[i]!.lon;
                    if (extent[i]!.lat < min_lat) min_lat = extent[i]!.lat;
                }

                return new Extent(new LonLat(min_lon, min_lat), new LonLat(max_lon, max_lat));
            }
        }

        return this.quadTreeStrategy._viewExtent;
    }

    public getViewExtent(): Extent {
        return this.quadTreeStrategy._viewExtent;
    }

    /**
     * Sets camera to the planet geographical position.
     * @public
     * @param {LonLat} lonlat - Camera position.
     * @param {LonLat} [lookLonLat] - Viewpoint.
     * @param {Vec3} [up] - Camera up vector.
     */
    public viewLonLat(lonlat: LonLat, lookLonLat?: LonLat, up?: Vec3) {
        this.camera.setLonLat(lonlat, lookLonLat, up);
    }

    /**
     * Fly active camera to the view extent.
     * @public
     * @param {Extent} extent - Geographical extent.
     * @param {Number} [height] - Height on the end of the flight route.
     * @param {IPlanetFlyCartesianParams} params - Flight parameters.
     */
    public flyExtent(
        extent: Extent,
        height?: number,
        params: IPlanetFlyCartesianParams = {}
    ) {
        this.camera.flyExtent(extent, height, params);
    }

    /**
     * Fly camera to the point.
     * @public
     * @param {Vec3} cartesian - Fly cartesian coordinates.
     * @param {IPlanetFlyCartesianParams} params - Flight parameters.
     */
    public flyCartesian(cartesian: Vec3, params?: IPlanetFlyCartesianParams) {
        this.camera.flyCartesian(cartesian, params);
    }

    /**
     * Fly camera to the geodetic position.
     * @public
     * @param {LonLat} lonlat - Fly geographical coordinates.
     * @param {IPlanetFlyCartesianParams} params - Flight parameters.
     */
    public flyLonLat(
        lonlat: LonLat,
        params: IPlanetFlyCartesianParams = {} 
    ) {
        this.camera.flyLonLat(lonlat, params);
    }

    /**
     * Stop current flight.
     * @public
     */
    public stopFlying() {
        this.camera.stopFlying();
    }

    public override updateBillboardsTexCoords() {
        for (let i = 0; i < this.entityCollections.length; i++) {
            this.entityCollections[i].billboardHandler.refreshTexCoordsArr();
        }

        let readyCollections: Record<number, boolean> = {};
        for (let i = 0; i < this._layers.length; i++) {
            let li = this._layers[i];
            if (li instanceof Vector) {
                (li as Vector).each(function (e: Entity) {
                    if (e._entityCollection && !readyCollections[e._entityCollection.id]) {
                        e._entityCollection.billboardHandler.refreshTexCoordsArr();
                        readyCollections[e._entityCollection.id] = true;
                    }
                });
            }
        }
    }

    public getEntityTerrainPoint(entity: Entity, res: Vec3) {
        let n = this.quadTreeStrategy._renderedNodes, i = n.length;
        while (i--) {
            if (n[i].segment.isEntityInside(entity)) {
                return n[i].segment.getEntityTerrainPoint(entity, res);
            }
        }
    }

    public async getHeightDefault(lonLat: LonLat): Promise<number> {
        return new Promise<number>((resolve: (alt: number) => void) => {
            if (this.terrain) {
                this.terrain.getHeightAsync(lonLat.clone(), (alt: number) => {
                    resolve(alt);
                });
            } else {
                resolve(0);
            }
        });
    }

    public async getHeightAboveELL(lonLat: LonLat): Promise<number> {
        return new Promise<number>((resolve: (alt: number) => void) => {
            if (this.terrain) {
                this.terrain.getHeightAsync(lonLat.clone(), (alt: number) => {
                    resolve(alt + this.terrain!.geoid.getHeightLonLat(lonLat));
                });
            } else {
                resolve(0);
            }
        });
    }

    public override onremove() {
        this.memClear();
        this.quadTreeStrategy.destroyBranches();
        this.quadTreeStrategy.clearRenderedNodes();
    }

    // function checkTerrainCollision(entity) {
    //     let _tempTerrPoint = new Vec3();
    //     let nodes = globus.planet._renderedNodes;
    //     for (let j = 0; j < nodes.length; j++) {
    //         let seg = nodes[j].segment;
    //         if (seg && seg._extentLonLat.isInside(entity.getLonLat())) {
    //             seg.getEntityTerrainPoint(entity, _tempTerrPoint);
    //             entity.setCartesian3v(_tempTerrPoint);
    //             break;
    //         }
    //     }
    // }

}

const PLANET_EVENTS: PlanetEventsList = [
    /**
     * Triggered before globe frame begins to render.
     * @event og.scene.Planet#draw
     */
    "draw",

    /**
     * Triggered when layer has added to the planet.
     * @event og.scene.Planet#layeradd
     */
    "layeradd",

    /**
     * Triggered when base layer changed.
     * @event og.scene.Planet#baselayerchange
     */
    "baselayerchange",

    /**
     * Triggered when layer has removed from the planet.
     * @event og.scene.Planet#layerremove
     */
    "layerremove",

    /**
     * Triggered when some layer visibility changed.
     * @event og.scene.Planet#layervisibilitychange
     */
    "layervisibilitychange",

    /**
     * Triggered when all data is loaded
     * @event og.scene.Planet#rendercompleted
     */
    "rendercompleted",

    /**
     * Triggered when all data is loaded
     * @event og.scene.Planet#terraincompleted
     */
    "terraincompleted",

    /**
     * Triggered when layer data is laded
     * @event og.scene.Planet#terraincompleted
     */
    "layerloadend"
];
<|MERGE_RESOLUTION|>--- conflicted
+++ resolved
@@ -41,12 +41,8 @@
 import {Program} from "../webgl/Program";
 import {Segment} from "../segment/Segment";
 import type {AtmosphereParameters} from "../shaders/atmos/atmos";
-<<<<<<< HEAD
+import { DEFAULT_EASING, DEFAULT_FLIGHT_DURATION } from "../camera/Camera";
 import {Easing, EasingFunction} from "../utils/easing";
-=======
-import { EasingFunction } from "../utils/easing";
-import { DEFAULT_EASING, DEFAULT_FLIGHT_DURATION } from "../camera/Camera";
->>>>>>> 914e20e4
 
 export interface IPlanetParams {
     name?: string;
@@ -1914,7 +1910,7 @@
      */
     public flyLonLat(
         lonlat: LonLat,
-        params: IPlanetFlyCartesianParams = {} 
+        params: IPlanetFlyCartesianParams = {}
     ) {
         this.camera.flyLonLat(lonlat, params);
     }
