--- conflicted
+++ resolved
@@ -394,19 +394,12 @@
 
     override flyCartesian(cartesian: Vec3, params: IPlanetFlyCartesianParams = {}): void {
         this.stopFlying();
-<<<<<<< HEAD
         if (!params.preventLock) {
             this.planet.layerLock.lock(this._keyLock);
             this.planet.terrainLock.lock(this._keyLock);
             this.planet.normalMapCreator.lock(this._keyLock);
         }
-        params.amplitude = params.amplitude || 1.0;
-=======
-        this.planet.layerLock.lock(this._keyLock);
-        this.planet.terrainLock.lock(this._keyLock);
-        this.planet.normalMapCreator.lock(this._keyLock);
         params.amplitude = params.amplitude != undefined ? params.amplitude : 1.0;
->>>>>>> e16e334d
         params.look = params.look || Vec3.ZERO;
         params.up = params.up || Vec3.NORTH;
         params.duration = params.duration || DEFAULT_FLIGHT_DURATION;
