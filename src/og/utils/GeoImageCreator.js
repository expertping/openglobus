--- conflicted
+++ resolved
@@ -1,206 +1,160 @@
-"use strict";
-
-<<<<<<< HEAD
-import * as utils from "../utils/shared.js";
-import { Framebuffer } from "../webgl/Framebuffer.js";
-import { LonLat } from "../LonLat.js";
-import { Program } from "../webgl/Program.js";
-import { types } from "../webgl/types.js";
-=======
-import { LonLat } from '../LonLat.js';
-import * as utils from '../utils/shared.js';
-import { Framebuffer } from '../webgl/Framebuffer.js';
-import { Program } from '../webgl/Program.js';
-import { types } from '../webgl/types.js';
->>>>>>> 714fa216
-
-export class GeoImageCreator {
-
-    constructor(planet, maxFrames) {
-        this._gridSize = 64;
-        this._planet = planet;
-        this._framebuffer = null;
-        this._texCoordsBuffer = null;
-        this._indexBuffer = null;
-        this.MAX_FRAMES = maxFrames || 5;
-        this._currentFrame = 0;
-        this._queue = [];
-        this._animate = [];
-        this._initialize();
-    };
-
-    _initialize() {
-        this._initShaders();
-        this._initBuffers();
-    };
-
-    /**
-     * Creates geoImage corners coordinates grid buffer.
-     * @public
-     * @param{Array.<og.LonLat>} c - GeoImage corners coordinates.
-     * @return{WebGLBuffer} Grid coordinates buffer.
-     */
-    createGridBuffer(c, toMerc) {
-        var gs = this._gridSize;
-
-        var v03 = new LonLat((c[3].lon - c[0].lon) / gs, (c[3].lat - c[0].lat) / gs),
-            v12 = new LonLat((c[2].lon - c[1].lon) / gs, (c[2].lat - c[1].lat) / gs),
-            v01 = new LonLat((c[1].lon - c[0].lon) / gs, (c[1].lat - c[0].lat) / gs),
-            v32 = new LonLat((c[2].lon - c[3].lon) / gs, (c[2].lat - c[3].lat) / gs);
-
-        var grid = new Float32Array((gs + 1) * (gs + 1) * 2);
-        var k = 0;
-        for (let i = 0; i <= gs; i++) {
-            var P03i = new LonLat(c[0].lon + i * v03.lon, c[0].lat + i * v03.lat),
-                P12i = new LonLat(c[1].lon + i * v12.lon, c[1].lat + i * v12.lat);
-            for (let j = 0; j <= gs; j++) {
-                var P01j = new LonLat(c[0].lon + j * v01.lon, c[0].lat + j * v01.lat),
-                    P32j = new LonLat(c[3].lon + j * v32.lon, c[3].lat + j * v32.lat);
-                var xx = utils.getLinesIntersectionLonLat(P03i, P12i, P01j, P32j);
-                grid[k++] = xx.lon;
-                grid[k++] = xx.lat;
-            }
-        }
-
-        if (toMerc) {
-            for (let i = 0; i < grid.length; i += 2) {
-                let c = new LonLat(grid[i], grid[i + 1]).forwardMercator();
-                grid[i] = c.lon;
-                grid[i + 1] = c.lat;
-            }
-        }
-        return this._planet.renderer.handler.createArrayBuffer(grid, 2, grid.length / 2);
-    };
-
-    frame() {
-        var i = this.MAX_FRAMES;
-        while (i-- && this._queue.length) {
-            var q = this._queue.shift();
-            q._isRendering = false;
-            q.rendering();
-        }
-
-        i = this._animate.length;
-        while (i--) {
-            this._animate[i].rendering();
-        }
-    };
-
-    add(geoImage) {
-        if (!geoImage._isRendering) {
-            geoImage._isRendering = true;
-            if (geoImage._animate) {
-                this._animate.push(geoImage);
-            } else {
-                this._queue.push(geoImage);
-            }
-        }
-    };
-
-    remove(geoImage) {
-        if (geoImage._isRendering) {
-            geoImage._creationProceeding = false;
-            geoImage._isRendering = false;
-            var arr;
-            if (geoImage._animate) {
-                arr = this._animate;
-            } else {
-                arr = this._queue;
-            }
-            for (var i = 0; i < arr.length; i++) {
-                if (arr[i].isEqual(geoImage)) {
-                    arr.splice(i, 1);
-                    return;
-                }
-            }
-        }
-    };
-
-<<<<<<< HEAD
-GeoImageCreator.prototype._initBuffers = function () {
-    let h = this._planet.renderer.handler;
-=======
-    _initBuffers() {
-
-        let h = this._planet.renderer.handler;
->>>>>>> 714fa216
-
-        this._framebuffer = new Framebuffer(h, { width: 2, height: 2, useDepth: false });
-        this._framebuffer.init();
-
-        this._framebufferMercProj = new Framebuffer(h, { width: 2, height: 2, useDepth: false });
-        this._framebufferMercProj.init();
-
-        let gs = Math.log2(this._gridSize);
-
-        this._texCoordsBuffer = this._planet._textureCoordsBufferCache[gs];
-
-        this._indexBuffer = this._planet._indexesCache[gs][gs][gs][gs][gs].buffer;
-
-<<<<<<< HEAD
-    this._quadTexCoordsBuffer = h.createArrayBuffer(
-        new Float32Array([0, 1, 1, 1, 0, 0, 1, 0]),
-        2,
-        4
-    );
-    this._quadVertexBuffer = h.createArrayBuffer(
-        new Float32Array([-1, 1, 1, 1, -1, -1, 1, -1]),
-        2,
-        4
-    );
-};
-
-GeoImageCreator.prototype._initShaders = function () {
-    this._planet.renderer.handler.addProgram(
-        new Program("geoImageTransform", {
-=======
-        this._quadTexCoordsBuffer = h.createArrayBuffer(new Float32Array([0, 1, 1, 1, 0, 0, 1, 0]), 2, 4);
-        this._quadVertexBuffer = h.createArrayBuffer(new Float32Array([-1, 1, 1, 1, -1, -1, 1, -1]), 2, 4);
-    };
-
-    _initShaders() {
-
-        this._planet.renderer.handler.addProgram(new Program("geoImageTransform", {
->>>>>>> 714fa216
-            uniforms: {
-                sourceTexture: { type: types.SAMPLER2D },
-                extentParams: { type: types.VEC4 }
-            },
-            attributes: {
-<<<<<<< HEAD
-                corners: { type: types.VEC2 },
-                texCoords: { type: types.VEC2 }
-=======
-                corners: { type: types.VEC2, enableArray: true },
-                texCoords: { type: types.VEC2, enableArray: true }
->>>>>>> 714fa216
-            },
-            vertexShader: `attribute vec2 corners; 
-                      attribute vec2 texCoords; 
-                      varying vec2 v_texCoords; 
-                      uniform vec4 extentParams; 
-                      void main() { 
-                          v_texCoords = texCoords; 
-                          gl_Position = vec4((-1.0 + (corners - extentParams.xy) * extentParams.zw) * vec2(1.0, -1.0), 0.0, 1.0); 
-                      }`,
-<<<<<<< HEAD
-            fragmentShader: `precision highp float;
-=======
-            fragmentShader:
-                `precision highp float;
->>>>>>> 714fa216
-                        uniform sampler2D sourceTexture;
-                        varying vec2 v_texCoords;
-                        void main () { 
-                            gl_FragColor = texture2D(sourceTexture, v_texCoords);
-                        }`
-<<<<<<< HEAD
-        })
-    );
-};
-=======
-        }));
-    };
->>>>>>> 714fa216
-
+'use strict';
+
+import { LonLat } from '../LonLat.js';
+import * as utils from '../utils/shared.js';
+import { Framebuffer } from '../webgl/Framebuffer.js';
+import { Program } from '../webgl/Program.js';
+import { types } from '../webgl/types.js';
+
+export class GeoImageCreator {
+
+    constructor(planet, maxFrames) {
+        this._gridSize = 64;
+        this._planet = planet;
+        this._framebuffer = null;
+        this._texCoordsBuffer = null;
+        this._indexBuffer = null;
+        this.MAX_FRAMES = maxFrames || 5;
+        this._currentFrame = 0;
+        this._queue = [];
+        this._animate = [];
+        this._initialize();
+    };
+
+    _initialize() {
+        this._initShaders();
+        this._initBuffers();
+    };
+
+    /**
+     * Creates geoImage corners coordinates grid buffer.
+     * @public
+     * @param{Array.<og.LonLat>} c - GeoImage corners coordinates.
+     * @return{WebGLBuffer} Grid coordinates buffer.
+     */
+    createGridBuffer(c, toMerc) {
+        var gs = this._gridSize;
+
+        var v03 = new LonLat((c[3].lon - c[0].lon) / gs, (c[3].lat - c[0].lat) / gs),
+            v12 = new LonLat((c[2].lon - c[1].lon) / gs, (c[2].lat - c[1].lat) / gs),
+            v01 = new LonLat((c[1].lon - c[0].lon) / gs, (c[1].lat - c[0].lat) / gs),
+            v32 = new LonLat((c[2].lon - c[3].lon) / gs, (c[2].lat - c[3].lat) / gs);
+
+        var grid = new Float32Array((gs + 1) * (gs + 1) * 2);
+        var k = 0;
+        for (let i = 0; i <= gs; i++) {
+            var P03i = new LonLat(c[0].lon + i * v03.lon, c[0].lat + i * v03.lat),
+                P12i = new LonLat(c[1].lon + i * v12.lon, c[1].lat + i * v12.lat);
+            for (let j = 0; j <= gs; j++) {
+                var P01j = new LonLat(c[0].lon + j * v01.lon, c[0].lat + j * v01.lat),
+                    P32j = new LonLat(c[3].lon + j * v32.lon, c[3].lat + j * v32.lat);
+                var xx = utils.getLinesIntersectionLonLat(P03i, P12i, P01j, P32j);
+                grid[k++] = xx.lon;
+                grid[k++] = xx.lat;
+            }
+        }
+
+        if (toMerc) {
+            for (let i = 0; i < grid.length; i += 2) {
+                let c = new LonLat(grid[i], grid[i + 1]).forwardMercator();
+                grid[i] = c.lon;
+                grid[i + 1] = c.lat;
+            }
+        }
+        return this._planet.renderer.handler.createArrayBuffer(grid, 2, grid.length / 2);
+    };
+
+    frame() {
+        var i = this.MAX_FRAMES;
+        while (i-- && this._queue.length) {
+            var q = this._queue.shift();
+            q._isRendering = false;
+            q.rendering();
+        }
+
+        i = this._animate.length;
+        while (i--) {
+            this._animate[i].rendering();
+        }
+    };
+
+    add(geoImage) {
+        if (!geoImage._isRendering) {
+            geoImage._isRendering = true;
+            if (geoImage._animate) {
+                this._animate.push(geoImage);
+            } else {
+                this._queue.push(geoImage);
+            }
+        }
+    };
+
+    remove(geoImage) {
+        if (geoImage._isRendering) {
+            geoImage._creationProceeding = false;
+            geoImage._isRendering = false;
+            var arr;
+            if (geoImage._animate) {
+                arr = this._animate;
+            } else {
+                arr = this._queue;
+            }
+            for (var i = 0; i < arr.length; i++) {
+                if (arr[i].isEqual(geoImage)) {
+                    arr.splice(i, 1);
+                    return;
+                }
+            }
+        }
+    };
+
+    _initBuffers() {
+
+        let h = this._planet.renderer.handler;
+
+        this._framebuffer = new Framebuffer(h, { width: 2, height: 2, useDepth: false });
+        this._framebuffer.init();
+
+        this._framebufferMercProj = new Framebuffer(h, { width: 2, height: 2, useDepth: false });
+        this._framebufferMercProj.init();
+
+        let gs = Math.log2(this._gridSize);
+
+        this._texCoordsBuffer = this._planet._textureCoordsBufferCache[gs];
+
+        this._indexBuffer = this._planet._indexesCache[gs][gs][gs][gs][gs].buffer;
+
+        this._quadTexCoordsBuffer = h.createArrayBuffer(new Float32Array([0, 1, 1, 1, 0, 0, 1, 0]), 2, 4);
+        this._quadVertexBuffer = h.createArrayBuffer(new Float32Array([-1, 1, 1, 1, -1, -1, 1, -1]), 2, 4);
+    };
+
+    _initShaders() {
+
+        this._planet.renderer.handler.addProgram(new Program("geoImageTransform", {
+            uniforms: {
+                sourceTexture: { type: types.SAMPLER2D },
+                extentParams: { type: types.VEC4 }
+            },
+            attributes: {
+                corners: { type: types.VEC2, enableArray: true },
+                texCoords: { type: types.VEC2, enableArray: true }
+            },
+            vertexShader: `attribute vec2 corners; 
+                      attribute vec2 texCoords; 
+                      varying vec2 v_texCoords; 
+                      uniform vec4 extentParams; 
+                      void main() { 
+                          v_texCoords = texCoords; 
+                          gl_Position = vec4((-1.0 + (corners - extentParams.xy) * extentParams.zw) * vec2(1.0, -1.0), 0.0, 1.0); 
+                      }`,
+            fragmentShader:
+                `precision highp float;
+                        uniform sampler2D sourceTexture;
+                        varying vec2 v_texCoords;
+                        void main () { 
+                            gl_FragColor = texture2D(sourceTexture, v_texCoords);
+                        }`
+        }));
+    };
+
 }