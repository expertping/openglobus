/**
 * @module og/entity/Polyline
 */

'use strict';

import * as utils from '../utils/shared.js';
import { Extent } from '../Extent.js';
import { LonLat } from '../LonLat.js';
import { Vec3 } from '../math/Vec3.js';
import { Vec4 } from '../math/Vec4.js';
import { doubleToTwoFloats } from '../math/coder.js';

const VERTICES_BUFFER = 0;
const INDEX_BUFFER = 1;
const COLORS_BUFFER = 2;

<<<<<<< HEAD
const DEFAULT_COLOR = [0.0, 0.0, 0.0, 1.0];

=======
>>>>>>> 3907c38f
const R = 0;
const G = 1;
const B = 2;
const A = 3;

/**
 * Polyline object.
 * @class
 * @param {Object} [options] - Polyline options:
 * @param {number} [options.thickness] - Thickness in screen pixels 1.5 is default.
 * @param {og.Vec4} [options.color] - RGBA color.
 * @param {Boolean} [options.opacity] - Line opacity.
 * @param {Boolean} [options.visibility] - Polyline visibility. True default.
 * @param {Boolean} [options.isClosed] - Closed geometry type identificator.
 * @param {Array.<Array.<number,number,number>>} [options.pathLonLat] - Polyline geodetic coordinates array.
 * @param {Array.<Array.<number,number,number>>} [options.path3v] - LinesString cartesian coordinates array. [[0,0,0], [1,1,1],...]
 * @param {Array.<Array.<number,number,number, number>>} [options.pathColors] - Coordinates color. [[1,0,0,1], [0,1,0,1],...] for right and green colors.
 */
class Polyline {
    constructor(options) {

        options = options || {};

        /**
         * Object unic identifier.
         * @public
         * @readonly
         * @type {number}
         */
        this.id = Polyline._staticCounter++;

        this.altitude = 0.0;

        /**
         * Polyline thickness in screen pixels.
         * @public
         * @type {number}
         */
        this.thickness = options.thickness || 1.5;

        /**
         * Polyline RGBA color.
         * @public
         * @type {Array<Number,Number,Number,Number>}
         */
        this._defaultColor = utils.htmlColorToFloat32Array(options.color, options.opacity);//utils.createColorRGBA(options.color, new Vec4(1.0, 1.0, 1.0, 1.0));

        /**
         * Polyline visibility.
         * @public
         * @type {boolean}
         */
        this.visibility = (options.visibility != undefined ? options.visibility : true);

        /**
         * Polyline geometry ring type identificator.
         * @protected
         * @type {Boolean}
         */
        this._closedLine = options.isClosed || false;

        /**
         * Polyline cartesian coordinates.
         * @private
         * @type {Array.<og.Vec3>}
         */
        this._path3v = [];

        /**
         * Polyline geodetic degrees coordiantes.
         * @private
         * @type {Array.<og.LonLat>}
         */
        this._pathLonLat = [];

        /**
         * Polyline geodetic mercator coordinates.
         * @private
         * @type {Array.<og.LonLat>}
         */
        this._pathLonLatMerc = [];

        this._pathColors = options.pathColors || [];

        /**
         * Polyline geodetic extent.
         * @protected
         * @type {og.Extent}
         */
        this._extent = new Extent();

        this._verticesHigh = [];
        this._verticesLow = [];
        this._orders = [];
        this._indexes = [];
        this._colors = [];

        this._verticesHighBuffer = null;
        this._verticesLowBuffer = null;
        this._ordersBuffer = null;
        this._indexesBuffer = null;
        this._colorsBuffer = null;

        this._pickingColor = [0, 0, 0];

        this._renderNode = null;

        /**
         * Entity instance that holds this Polyline.
         * @private
         * @type {og.Entity}
         */
        this._entity = null;

        /**
         * Handler that stores and renders this Polyline object.
         * @private
         * @type {og.PolylineHandler}
         */
        this._handler = null;
        this._handlerIndex = -1;

        this._buffersUpdateCallbacks = [];
        this._buffersUpdateCallbacks[VERTICES_BUFFER] = this._createVerticesBuffer;
        this._buffersUpdateCallbacks[INDEX_BUFFER] = this._createIndexBuffer;
        this._buffersUpdateCallbacks[COLORS_BUFFER] = this._createColorsBuffer;

        this._changedBuffers = new Array(this._buffersUpdateCallbacks.length);

        //create path
        if (options.pathLonLat) {
            this.setPathLonLat(options.pathLonLat);
        } else if (options.path3v) {
            this.setPath3v(options.path3v);
        }

        this._refresh();
    }

    static get _staticCounter() {
        if (!this._counter && this._counter !== 0) {
            this._counter = 0;
        }
        return this._counter;
    }

    static set _staticCounter(n) {
        this._counter = n;
    }


    /**
     * Appends to the line array new cartesian coordinates line data.
     * @param {Array.<Array.<number, number, number>>} path3v - Line coordinates path array.
     * @param {Boolean} isClosed - Identificator for the closed line data creation.
     * @param {Number[]} outVertices - Out vertices data array.
     * @param {Number[]} outOrders - Out vertices orders data array.
     * @param {Number[]} outIndexes - Out vertices indexes data array.
     * @param {og.Ellipsoid} [ellipsoid] - Ellipsoid to coordinates transformation.
     * @param {Array.<Array.<og.LonLat>>} [outTransformedPathLonLat] - Geodetic coordinates out array.
     * @param {Array.<Array.<og.LonLat>>} [outPath3v] - Cartesian coordinates out array.
     * @param {Array.<Array.<og.LonLat>>} [outTransformedPathMerc] - Mercator coordinates out array.
     * @param {og.Extent} outExtent - Geodetic line extent.
     * @static
     */
    static appendLineData3v(
        path3v,
        pathColors,
        defaultColor,
        isClosed,
        outVerticesHigh,
        outVerticesLow,
        outOrders,
        outIndexes,
        ellipsoid,
        outTransformedPathLonLat,
        outPath3v,
        outTransformedPathMerc,
        outExtent,
        outColors
    ) {

        var index = 0;

        var v_high = new Vec3(),
            v_low = new Vec3();

        if (outExtent) {
            outExtent.southWest.set(180.0, 90.0);
            outExtent.northEast.set(-180.0, -90.0);
        }

        if (outIndexes.length > 0) {
            index = outIndexes[outIndexes.length - 5] + 9;
            outIndexes.push(index, index);
        } else {
            outIndexes.push(0, 0);
        }

        for (var j = 0, len = path3v.length; j < len; j++) {
            var path = path3v[j],
                pathColors_j = pathColors[j];

            outTransformedPathLonLat[j] = [];
            outTransformedPathMerc[j] = [];
            outPath3v[j] = [];

            if (path.length === 0) {
                continue;
            }

            var startIndex = index;

            var last;

            if (isClosed) {
                last = path[path.length - 1];
                if (last instanceof Array) {
                    last = new Vec3(last[0], last[1], last[2]);
                }
            } else {
                var p0 = path[0],
                    p1 = path[1] || p0;
                if (p0 instanceof Array) {
                    p0 = new Vec3(p0[0], p0[1], p0[2]);
                }
                if (p1 instanceof Array) {
                    p1 = new Vec3(p1[0], p1[1], p1[2]);
                }
                last = new Vec3(p0.x + p0.x - p1.x, p0.y + p0.y - p1.y, p0.z + p0.z - p1.z);
            }

            let color = defaultColor;

            if (pathColors_j && pathColors_j[0]) {
                color = pathColors_j[0];
            }

            Vec3.doubleToTwoFloats(last, v_high, v_low);
            outVerticesHigh.push(v_high.x, v_high.y, v_high.z, v_high.x, v_high.y, v_high.z, v_high.x, v_high.y, v_high.z, v_high.x, v_high.y, v_high.z);
            outVerticesLow.push(v_low.x, v_low.y, v_low.z, v_low.x, v_low.y, v_low.z, v_low.x, v_low.y, v_low.z, v_low.x, v_low.y, v_low.z);

            let r = color[R], g = color[G], b = color[B], a = (color[A] != undefined ? color[A] : 1.0);

            if (j > 0) {
                outColors.push(r, g, b, a, r, g, b, a, r, g, b, a, r, g, b, a);
            }

            outOrders.push(1, -1, 2, -2);

            for (let i = 0, len = path.length; i < len; i++) {

                var cur = path[i];

                if (cur instanceof Array) {
                    cur = new Vec3(cur[0], cur[1], cur[2]);
                }

                outPath3v[j].push(cur);

                if (ellipsoid) {
                    var lonLat = ellipsoid.cartesianToLonLat(cur);
                    outTransformedPathLonLat[j].push(lonLat);
                    outTransformedPathMerc[j].push(lonLat.forwardMercator());

                    if (lonLat.lon < outExtent.southWest.lon)
                        outExtent.southWest.lon = lonLat.lon;
                    if (lonLat.lat < outExtent.southWest.lat)
                        outExtent.southWest.lat = lonLat.lat;
                    if (lonLat.lon > outExtent.northEast.lon)
                        outExtent.northEast.lon = lonLat.lon;
                    if (lonLat.lat > outExtent.northEast.lat)
                        outExtent.northEast.lat = lonLat.lat;
                }

                if (pathColors_j && pathColors_j[i]) {
                    color = pathColors_j[i];
                }

                r = color[R], g = color[G], b = color[B], a = (color[A] != undefined ? color[A] : 1.0);

                Vec3.doubleToTwoFloats(cur, v_high, v_low);
                outVerticesHigh.push(v_high.x, v_high.y, v_high.z, v_high.x, v_high.y, v_high.z, v_high.x, v_high.y, v_high.z, v_high.x, v_high.y, v_high.z);
                outVerticesLow.push(v_low.x, v_low.y, v_low.z, v_low.x, v_low.y, v_low.z, v_low.x, v_low.y, v_low.z, v_low.x, v_low.y, v_low.z);

                outColors.push(r, g, b, a, r, g, b, a, r, g, b, a, r, g, b, a);

                outOrders.push(1, -1, 2, -2);
                outIndexes.push(index++, index++, index++, index++);
            }

            var first;
            if (isClosed) {
                first = path[0];
                if (first instanceof Array) {
                    first = new Vec3(first[0], first[1], first[2]);
                }
                outIndexes.push(startIndex, startIndex + 1, startIndex + 1, startIndex + 1);
            } else {
                let p0 = path[path.length - 1],
                    p1 = path[path.length - 2] || p0;
                if (p0 instanceof Array) {
                    p0 = new Vec3(p0[0], p0[1], p0[2]);
                }
                if (p1 instanceof Array) {
                    p1 = new Vec3(p1[0], p1[1], p1[2]);
                }
                first = new Vec3(p0.x + p0.x - p1.x, p0.y + p0.y - p1.y, p0.z + p0.z - p1.z);
                outIndexes.push(index - 1, index - 1, index - 1, index - 1);
            }

            if (pathColors_j && pathColors_j[path.length - 1]) {
                color = pathColors_j[path.length - 1];
            }

            r = color[R], g = color[G], b = color[B], a = (color[A] != undefined ? color[A] : 1.0);

            Vec3.doubleToTwoFloats(first, v_high, v_low);
            outVerticesHigh.push(v_high.x, v_high.y, v_high.z, v_high.x, v_high.y, v_high.z, v_high.x, v_high.y, v_high.z, v_high.x, v_high.y, v_high.z);
            outVerticesLow.push(v_low.x, v_low.y, v_low.z, v_low.x, v_low.y, v_low.z, v_low.x, v_low.y, v_low.z, v_low.x, v_low.y, v_low.z);

            outColors.push(r, g, b, a, r, g, b, a, r, g, b, a, r, g, b, a);

            outOrders.push(1, -1, 2, -2);

            if (j < path3v.length - 1 && path3v[j + 1].length !== 0) {
                index += 8;
                outIndexes.push(index, index);
            }
        }
    }

    /**
     * Appends to the line new cartesian coordinates point data.
     * @param {Array.<Array.<number, number, number>>} path3v - Line coordinates path array.
     * @param {Boolean} isClosed - Identificator for the closed line data creation.
     * @param {Number[]} outVertices - Out vertices data array.
     * @param {Number[]} outOrders - Out vertices orders data array.
     * @param {Number[]} outIndexes - Out vertices indexes data array.
     * @param {og.Ellipsoid} [ellipsoid] - Ellipsoid to coordinates transformation.
     * @param {Array.<Array.<og.LonLat>>} [outTransformedPathLonLat] - Geodetic coordinates out array.
     * @param {Array.<Array.<og.LonLat>>} [outPath3v] - Cartesian coordinates out array.
     * @param {Array.<Array.<og.LonLat>>} [outTransformedPathMerc] - Mercator coordinates out array.
     * @param {og.Extent} outExtent - Geodetic line extent.
     * @static
     */
    static appendPoint3v(
        path3v,
        point3v,
        pathColors,
        color,
        isClosed,
        outVerticesHigh,
        outVerticesLow,
        outColors,
        outOrders,
        outIndexes,
        ellipsoid,
        outTransformedPathLonLat,
        outTransformedPathMerc,
        outExtent
    ) {

        var v_high = new Vec3(),
            v_low = new Vec3();

        var ii = outIndexes.length - 4,
            index = outIndexes[ii - 1] + 1;

        if (path3v.length === 0) {
            path3v.push([]);
            if (!pathColors[0]) {
                pathColors[0] = [];
            }
        } else if (!pathColors[path3v.length - 1]) {
            pathColors[path3v.length - 1] = [];
        }

        var path = path3v[path3v.length - 1],
            len = path.length;

        path.push(point3v);

        let r = color[R], g = color[G], b = color[B], a = (color[A] != undefined ? color[A] : 1.0),
            pathColors_last = pathColors[path3v.length - 1];

        if (pathColors_last[len]) {
            pathColors_last[len][R] = r;
            pathColors_last[len][G] = g;
            pathColors_last[len][B] = b;
            pathColors_last[len][A] = a;
        } else {
            pathColors_last.push(color);
        }

        if (len === 1) {
            var last;
            if (isClosed) {
                last = path[len - 1];
                if (last instanceof Array) {
                    last = new Vec3(last[0], last[1], last[2]);
                }
            } else {
                var p0 = path[0],
                    p1 = path[1] || p0;
                if (p0 instanceof Array) {
                    p0 = new Vec3(p0[0], p0[1], p0[2]);
                }
                if (p1 instanceof Array) {
                    p1 = new Vec3(p1[0], p1[1], p1[2]);
                }
                last = new Vec3(p0.x + p0.x - p1.x, p0.y + p0.y - p1.y, p0.z + p0.z - p1.z);
            }

            Vec3.doubleToTwoFloats(last, v_high, v_low);

            let vi = outVerticesHigh.length - 3 * 12;

            outVerticesHigh[vi] = v_high.x;
            outVerticesHigh[vi + 1] = v_high.y;
            outVerticesHigh[vi + 2] = v_high.z;
            outVerticesHigh[vi + 3] = v_high.x;
            outVerticesHigh[vi + 4] = v_high.y;
            outVerticesHigh[vi + 5] = v_high.z;
            outVerticesHigh[vi + 6] = v_high.x;
            outVerticesHigh[vi + 7] = v_high.y;
            outVerticesHigh[vi + 8] = v_high.z;
            outVerticesHigh[vi + 9] = v_high.x;
            outVerticesHigh[vi + 10] = v_high.y;
            outVerticesHigh[vi + 11] = v_high.z;

            outVerticesLow[vi] = v_low.x;
            outVerticesLow[vi + 1] = v_low.y;
            outVerticesLow[vi + 2] = v_low.z;
            outVerticesLow[vi + 3] = v_low.x;
            outVerticesLow[vi + 4] = v_low.y;
            outVerticesLow[vi + 5] = v_low.z;
            outVerticesLow[vi + 6] = v_low.x;
            outVerticesLow[vi + 7] = v_low.y;
            outVerticesLow[vi + 8] = v_low.z;
            outVerticesLow[vi + 9] = v_low.x;
            outVerticesLow[vi + 10] = v_low.y;
            outVerticesLow[vi + 11] = v_low.z;

        }

        var startIndex = index;

        if (ellipsoid) {

            var transformedPathLonLat = outTransformedPathLonLat[outTransformedPathLonLat.length - 1],
                transformedPathMerc = outTransformedPathMerc[outTransformedPathMerc.length - 1];

            let lonLat = ellipsoid.cartesianToLonLat(point3v);
            transformedPathLonLat.push(lonLat);
            transformedPathMerc.push(lonLat.forwardMercator());

            if (lonLat.lon < outExtent.southWest.lon)
                outExtent.southWest.lon = lonLat.lon;
            if (lonLat.lat < outExtent.southWest.lat)
                outExtent.southWest.lat = lonLat.lat;
            if (lonLat.lon > outExtent.northEast.lon)
                outExtent.northEast.lon = lonLat.lon;
            if (lonLat.lat > outExtent.northEast.lat)
                outExtent.northEast.lat = lonLat.lat;
        }

        Vec3.doubleToTwoFloats(point3v, v_high, v_low);

        let vi = outVerticesHigh.length - 12;

        outVerticesHigh[vi] = v_high.x;
        outVerticesHigh[vi + 1] = v_high.y;
        outVerticesHigh[vi + 2] = v_high.z;
        outVerticesHigh[vi + 3] = v_high.x;
        outVerticesHigh[vi + 4] = v_high.y;
        outVerticesHigh[vi + 5] = v_high.z;
        outVerticesHigh[vi + 6] = v_high.x;
        outVerticesHigh[vi + 7] = v_high.y;
        outVerticesHigh[vi + 8] = v_high.z;
        outVerticesHigh[vi + 9] = v_high.x;
        outVerticesHigh[vi + 10] = v_high.y;
        outVerticesHigh[vi + 11] = v_high.z;

        outVerticesLow[vi] = v_low.x;
        outVerticesLow[vi + 1] = v_low.y;
        outVerticesLow[vi + 2] = v_low.z;
        outVerticesLow[vi + 3] = v_low.x;
        outVerticesLow[vi + 4] = v_low.y;
        outVerticesLow[vi + 5] = v_low.z;
        outVerticesLow[vi + 6] = v_low.x;
        outVerticesLow[vi + 7] = v_low.y;
        outVerticesLow[vi + 8] = v_low.z;
        outVerticesLow[vi + 9] = v_low.x;
        outVerticesLow[vi + 10] = v_low.y;
        outVerticesLow[vi + 11] = v_low.z;

        let ci = outColors.length - 16;

        outColors[ci] = r;
        outColors[ci + 1] = g;
        outColors[ci + 2] = b;
        outColors[ci + 3] = a;
        outColors[ci + 4] = r;
        outColors[ci + 5] = g;
        outColors[ci + 6] = b;
        outColors[ci + 7] = a;
        outColors[ci + 8] = r;
        outColors[ci + 9] = g;
        outColors[ci + 10] = b;
        outColors[ci + 11] = a;
        outColors[ci + 12] = r;
        outColors[ci + 13] = g;
        outColors[ci + 14] = b;
        outColors[ci + 15] = a;

        outIndexes[ii] = index++;
        outIndexes[ii + 1] = index++;
        outIndexes[ii + 2] = index++;
        outIndexes[ii + 3] = index++;
        //}

        //
        // Close path
        //
        var first;
        if (isClosed) {
            first = path[0];
            outIndexes.push(startIndex, startIndex + 1, startIndex + 1, startIndex + 1);
        } else {
            let p0 = path[path.length - 1],
                p1 = path[path.length - 2] || p0;

            first = new Vec3(p0.x + p0.x - p1.x, p0.y + p0.y - p1.y, p0.z + p0.z - p1.z);
            outIndexes.push(index - 1, index - 1, index - 1, index - 1);
        }

        Vec3.doubleToTwoFloats(first, v_high, v_low);
        outVerticesHigh.push(v_high.x, v_high.y, v_high.z, v_high.x, v_high.y, v_high.z, v_high.x, v_high.y, v_high.z, v_high.x, v_high.y, v_high.z);
        outVerticesLow.push(v_low.x, v_low.y, v_low.z, v_low.x, v_low.y, v_low.z, v_low.x, v_low.y, v_low.z, v_low.x, v_low.y, v_low.z);

        outColors.push(r, g, b, a, r, g, b, a, r, g, b, a, r, g, b, a);

        outOrders.push(1, -1, 2, -2);
    }

    /**
     * Appends to the line array new geodetic coordinates line data.
     * @param {Array.<Array.<number, number, number>>} pathLonLat - Line geodetic coordinates path array.
     * @param {Boolean} isClosed - Identificator for the closed line data creation.
     * @param {Number[]} outVertices - Out vertices data array.
     * @param {Number[]} outOrders - Out vertices orders data array.
     * @param {Number[]} outIndexes - Out indexes data array.
     * @param {og.Ellipsoid} ellipsoid - Ellipsoid to coordinates transformation.
     * @param {Array.<Array.<Number, Number, Number>>} outTransformedPathCartesian - Cartesian coordinates out array.
     * @param {Array.<Array.<og.LonLat>>} outPathLonLat - Geographic coordinates out array.
     * @param {Array.<Array.<og.LonLat>>} outTransformedPathMerc - Mercator coordinates out array.
     * @param {og.Extent} outExtent - Geodetic line extent.
     * @static
     */
    static appendLineDataLonLat(pathLonLat, pathColors, defaultColor, isClosed, outVerticesHigh, outVerticesLow, outOrders, outIndexes,
        ellipsoid, outTransformedPathCartesian, outPathLonLat, outTransformedPathMerc, outExtent, outColors) {

        var index = 0;

        var v_high = new Vec3(),
            v_low = new Vec3();

        if (outExtent) {
            outExtent.southWest.set(180.0, 90.0);
            outExtent.northEast.set(-180.0, -90.0);
        }

        if (outIndexes.length > 0) {
            index = outIndexes[outIndexes.length - 5] + 9;
            outIndexes.push(index, index);
        } else {
            outIndexes.push(0, 0);
        }

        for (var j = 0, len = pathLonLat.length; j < len; j++) {
            var path = pathLonLat[j],
                pathColors_j = pathColors[j];

            outTransformedPathCartesian[j] = [];
            outTransformedPathMerc[j] = [];
            outPathLonLat[j] = [];

            if (path.length === 0) {
                continue;
            }

            var startIndex = index;

            var last;

            if (isClosed) {
                let pp = path[path.length - 1];
                if (pp instanceof Array) {
                    last = ellipsoid.lonLatToCartesian(new LonLat(pp[0], pp[1], pp[2]));
                } else {
                    last = ellipsoid.lonLatToCartesian(pp);
                }
            } else {
                let p0, p1;
                let pp = path[0];
                if (pp instanceof Array) {
                    p0 = ellipsoid.lonLatToCartesian(new LonLat(pp[0], pp[1], pp[2]));
                } else {
                    p0 = ellipsoid.lonLatToCartesian(pp);
                }

                pp = path[1];

                if (!pp) {
                    pp = path[0];
                }

                if (pp instanceof Array) {
                    p1 = ellipsoid.lonLatToCartesian(new LonLat(pp[0], pp[1], pp[2]));
                } else {
                    p1 = ellipsoid.lonLatToCartesian(pp);
                }

                last = new Vec3(p0.x + p0.x - p1.x, p0.y + p0.y - p1.y, p0.z + p0.z - p1.z);
            }

            let color = defaultColor;

            if (pathColors_j && pathColors_j[0]) {
                color = pathColors_j[0];
            }

            Vec3.doubleToTwoFloats(last, v_high, v_low);
            outVerticesHigh.push(v_high.x, v_high.y, v_high.z, v_high.x, v_high.y, v_high.z, v_high.x, v_high.y, v_high.z, v_high.x, v_high.y, v_high.z);
            outVerticesLow.push(v_low.x, v_low.y, v_low.z, v_low.x, v_low.y, v_low.z, v_low.x, v_low.y, v_low.z, v_low.x, v_low.y, v_low.z);

            let r = color[R], g = color[G], b = color[B], a = (color[A] != undefined ? color[A] : 1.0);

            if (j > 0) {
                outColors.push(r, g, b, a, r, g, b, a, r, g, b, a, r, g, b, a);
            }

            outOrders.push(1, -1, 2, -2);

            for (let i = 0, len = path.length; i < len; i++) {

                var cur = path[i];

                if (cur instanceof Array) {
                    cur = new LonLat(cur[0], cur[1], cur[2]);
                }

                if (pathColors_j && pathColors_j[i]) {
                    color = pathColors_j[i];
                }

                r = color[R], g = color[G], b = color[B], a = (color[A] != undefined ? color[A] : 1.0);

                var cartesian = ellipsoid.lonLatToCartesian(cur);
                outTransformedPathCartesian[j].push(cartesian);
                outPathLonLat[j].push(cur);
                outTransformedPathMerc[j].push(cur.forwardMercator());

                Vec3.doubleToTwoFloats(cartesian, v_high, v_low);
                outVerticesHigh.push(v_high.x, v_high.y, v_high.z, v_high.x, v_high.y, v_high.z, v_high.x, v_high.y, v_high.z, v_high.x, v_high.y, v_high.z);
                outVerticesLow.push(v_low.x, v_low.y, v_low.z, v_low.x, v_low.y, v_low.z, v_low.x, v_low.y, v_low.z, v_low.x, v_low.y, v_low.z);

                outColors.push(r, g, b, a, r, g, b, a, r, g, b, a, r, g, b, a);

                outOrders.push(1, -1, 2, -2);
                outIndexes.push(index++, index++, index++, index++);

                if (cur.lon < outExtent.southWest.lon)
                    outExtent.southWest.lon = cur.lon;
                if (cur.lat < outExtent.southWest.lat)
                    outExtent.southWest.lat = cur.lat;
                if (cur.lon > outExtent.northEast.lon)
                    outExtent.northEast.lon = cur.lon;
                if (cur.lat > outExtent.northEast.lat)
                    outExtent.northEast.lat = cur.lat;
            }

            var first;
            if (isClosed) {
                let pp = path[0];
                if (pp instanceof Array) {
                    first = ellipsoid.lonLatToCartesian(new LonLat(pp[0], pp[1], pp[2]));
                } else {
                    first = ellipsoid.lonLatToCartesian(pp);
                }
                outIndexes.push(startIndex, startIndex + 1, startIndex + 1, startIndex + 1);
            } else {
                let p0, p1;
                let pp = path[path.length - 1];
                if (pp instanceof Array) {
                    p0 = ellipsoid.lonLatToCartesian(new LonLat(pp[0], pp[1], pp[2]));
                } else {
                    p0 = ellipsoid.lonLatToCartesian(pp);
                }

                pp = path[path.length - 2];

                if (!pp) {
                    pp = path[0];
                }

                if (pp instanceof Array) {
                    p1 = ellipsoid.lonLatToCartesian(new LonLat(pp[0], pp[1], pp[2]));
                } else {
                    p1 = ellipsoid.lonLatToCartesian(pp);
                }
                first = new Vec3(p0.x + p0.x - p1.x, p0.y + p0.y - p1.y, p0.z + p0.z - p1.z);
                outIndexes.push(index - 1, index - 1, index - 1, index - 1);
            }

            if (pathColors_j && pathColors_j[path.length - 1]) {
                color = pathColors_j[path.length - 1];
            }

            r = color[R], g = color[G], b = color[B], a = (color[A] != undefined ? color[A] : 1.0);

            Vec3.doubleToTwoFloats(first, v_high, v_low);
            outVerticesHigh.push(v_high.x, v_high.y, v_high.z, v_high.x, v_high.y, v_high.z, v_high.x, v_high.y, v_high.z, v_high.x, v_high.y, v_high.z);
            outVerticesLow.push(v_low.x, v_low.y, v_low.z, v_low.x, v_low.y, v_low.z, v_low.x, v_low.y, v_low.z, v_low.x, v_low.y, v_low.z);

            outColors.push(r, g, b, a, r, g, b, a, r, g, b, a, r, g, b, a);

            outOrders.push(1, -1, 2, -2);

            if (j < pathLonLat.length - 1 && pathLonLat[j + 1].length !== 0) {
                index += 8;
                outIndexes.push(index, index);
            }
        }
    }

    /**
     * Sets polyline path with cartesian coordinates.
     * @protected
     * @param {pg.math.Vector3[]} path3v - Cartesian coordinates.
     */
    _setEqualPath3v(path3v) {

        var extent = this._extent;
        extent.southWest.set(180, 90);
        extent.northEast.set(-180, -90);

        var v_high = new Vec3(),
            v_low = new Vec3();

        var vh = this._verticesHigh,
            vl = this._verticesLow,
            l = this._pathLonLat,
            m = this._pathLonLatMerc,
            k = 0;

        var ellipsoid = this._renderNode.ellipsoid;

        for (var j = 0; j < path3v.length; j++) {
            var path = path3v[j];

            var last;
            if (this._closedLine) {
                last = path[path.length - 1]
            } else {
                last = new Vec3(path[0].x + path[0].x - path[1].x, path[0].y + path[0].y - path[1].y, path[0].z + path[0].z - path[1].z);
            }

            Vec3.doubleToTwoFloats(last, v_high, v_low);

            vh[k] = v_high.x;
            vl[k++] = v_low.x;
            vh[k] = v_high.y;
            vl[k++] = v_low.y;
            vh[k] = v_high.z;
            vl[k++] = v_low.z;
            vh[k] = v_high.x;
            vl[k++] = v_low.x;
            vh[k] = v_high.y;
            vl[k++] = v_low.y;
            vh[k] = v_high.z;
            vl[k++] = v_low.z;
            vh[k] = v_high.x;
            vl[k++] = v_low.x;
            vh[k] = v_high.y;
            vl[k++] = v_low.y;
            vh[k] = v_high.z;
            vl[k++] = v_low.z;
            vh[k] = v_high.x;
            vl[k++] = v_low.x;
            vh[k] = v_high.y;
            vl[k++] = v_low.y;
            vh[k] = v_high.z;
            vl[k++] = v_low.z;

            for (var i = 0; i < path.length; i++) {

                var cur = path[i],
                    pji = this._path3v[j][i];

                pji.x = cur.x;
                pji.y = cur.y;
                pji.z = cur.z;

                if (ellipsoid) {

                    var lonLat = ellipsoid.cartesianToLonLat(cur);

                    this._pathLonLat[j][i] = lonLat;

                    l[j][i] = lonLat;
                    m[j][i] = lonLat.forwardMercator();

                    if (lonLat.lon < extent.southWest.lon)
                        extent.southWest.lon = lonLat.lon;
                    if (lonLat.lat < extent.southWest.lat)
                        extent.southWest.lat = lonLat.lat;
                    if (lonLat.lon > extent.northEast.lon)
                        extent.northEast.lon = lonLat.lon;
                    if (lonLat.lat > extent.northEast.lat)
                        extent.northEast.lat = lonLat.lat;
                }

                Vec3.doubleToTwoFloats(cur, v_high, v_low);

                vh[k] = v_high.x;
                vl[k++] = v_low.x;
                vh[k] = v_high.y;
                vl[k++] = v_low.y;
                vh[k] = v_high.z;
                vl[k++] = v_low.z;
                vh[k] = v_high.x;
                vl[k++] = v_low.x;
                vh[k] = v_high.y;
                vl[k++] = v_low.y;
                vh[k] = v_high.z;
                vl[k++] = v_low.z;
                vh[k] = v_high.x;
                vl[k++] = v_low.x;
                vh[k] = v_high.y;
                vl[k++] = v_low.y;
                vh[k] = v_high.z;
                vl[k++] = v_low.z;
                vh[k] = v_high.x;
                vl[k++] = v_low.x;
                vh[k] = v_high.y;
                vl[k++] = v_low.y;
                vh[k] = v_high.z;
                vl[k++] = v_low.z;
            }

            var first;
            if (this._closedLine) {
                first = path[0];
            } else {
                var l1 = path.length - 1;
                first = new Vec3(path[l1].x + path[l1].x - path[l1 - 1].x, path[l1].y + path[l1].y - path[l1 - 1].y,
                    path[l1].z + path[l1].z - path[l1 - 1].z);
            }

            Vec3.doubleToTwoFloats(first, v_high, v_low);

            vh[k] = v_high.x;
            vl[k++] = v_low.x;
            vh[k] = v_high.y;
            vl[k++] = v_low.y;
            vh[k] = v_high.z;
            vl[k++] = v_low.z;
            vh[k] = v_high.x;
            vl[k++] = v_low.x;
            vh[k] = v_high.y;
            vl[k++] = v_low.y;
            vh[k] = v_high.z;
            vl[k++] = v_low.z;
            vh[k] = v_high.x;
            vl[k++] = v_low.x;
            vh[k] = v_high.y;
            vl[k++] = v_low.y;
            vh[k] = v_high.z;
            vl[k++] = v_low.z;
            vh[k] = v_high.x;
            vl[k++] = v_low.x;
            vh[k] = v_high.y;
            vl[k++] = v_low.y;
            vh[k] = v_high.z;
            vl[k++] = v_low.z;
        }
    };

    /**
     * Sets polyline with geodetic coordinates. 
     * @protected
     * @param {og.LonLat[]} pathLonLat - Geodetic polyline path coordinates.
     */
    _setEqualPathLonLat(pathLonLat) {

        var extent = this._extent;
        extent.southWest.set(180.0, 90.0);
        extent.northEast.set(-180.0, -90.0);

        var v_high = new Vec3(),
            v_low = new Vec3();

        var vh = this._verticesHigh,
            vl = this._verticesLow,
            l = this._pathLonLat,
            m = this._pathLonLatMerc,
            c = this._path3v,
            k = 0;

        var ellipsoid = this._renderNode.ellipsoid;

        for (var j = 0; j < pathLonLat.length; j++) {
            var path = pathLonLat[j];

            var last;
            if (this._closedLine) {
                last = ellipsoid.lonLatToCartesian(path[path.length - 1]);
            } else {
                let p0 = ellipsoid.lonLatToCartesian(path[0]),
                    p1 = ellipsoid.lonLatToCartesian(path[1]);
                last = new Vec3(p0.x + p0.x - p1.x, p0.y + p0.y - p1.y, p0.z + p0.z - p1.z);
            }

            Vec3.doubleToTwoFloats(last, v_high, v_low);

            vh[k] = v_high.x;
            vl[k++] = v_low.x;
            vh[k] = v_high.y;
            vl[k++] = v_low.y;
            vh[k] = v_high.z;
            vl[k++] = v_low.z;
            vh[k] = v_high.x;
            vl[k++] = v_low.x;
            vh[k] = v_high.y;
            vl[k++] = v_low.y;
            vh[k] = v_high.z;
            vl[k++] = v_low.z;
            vh[k] = v_high.x;
            vl[k++] = v_low.x;
            vh[k] = v_high.y;
            vl[k++] = v_low.y;
            vh[k] = v_high.z;
            vl[k++] = v_low.z;
            vh[k] = v_high.x;
            vl[k++] = v_low.x;
            vh[k] = v_high.y;
            vl[k++] = v_low.y;
            vh[k] = v_high.z;
            vl[k++] = v_low.z;

            for (var i = 0; i < path.length; i++) {
                var cur = path[i];
                var cartesian = ellipsoid.lonLatToCartesian(cur);
                c[j][i] = cartesian;
                m[j][i] = cur.forwardMercator();
                l[j][i] = cur;

                Vec3.doubleToTwoFloats(cartesian, v_high, v_low);

                vh[k] = v_high.x;
                vl[k++] = v_low.x;
                vh[k] = v_high.y;
                vl[k++] = v_low.y;
                vh[k] = v_high.z;
                vl[k++] = v_low.z;
                vh[k] = v_high.x;
                vl[k++] = v_low.x;
                vh[k] = v_high.y;
                vl[k++] = v_low.y;
                vh[k] = v_high.z;
                vl[k++] = v_low.z;
                vh[k] = v_high.x;
                vl[k++] = v_low.x;
                vh[k] = v_high.y;
                vl[k++] = v_low.y;
                vh[k] = v_high.z;
                vl[k++] = v_low.z;
                vh[k] = v_high.x;
                vl[k++] = v_low.x;
                vh[k] = v_high.y;
                vl[k++] = v_low.y;
                vh[k] = v_high.z;
                vl[k++] = v_low.z;

                if (cur.lon < extent.southWest.lon)
                    extent.southWest.lon = cur.lon;
                if (cur.lat < extent.southWest.lat)
                    extent.southWest.lat = cur.lat;
                if (cur.lon > extent.northEast.lon)
                    extent.northEast.lon = cur.lon;
                if (cur.lat > extent.northEast.lat)
                    extent.northEast.lat = cur.lat;
            }

            var first;
            if (this._closedLine) {
                first = ellipsoid.lonLatToCartesian(path[0]);
            } else {
                let p0 = ellipsoid.lonLatToCartesian(path[path.length - 1]),
                    p1 = ellipsoid.lonLatToCartesian(path[path.length - 2]);
                first = new Vec3(p0.x + p0.x - p1.x, p0.y + p0.y - p1.y, p0.z + p0.z - p1.z);
            }

            Vec3.doubleToTwoFloats(first, v_high, v_low);

            vh[k] = v_high.x;
            vl[k++] = v_low.x;
            vh[k] = v_high.y;
            vl[k++] = v_low.y;
            vh[k] = v_high.z;
            vl[k++] = v_low.z;
            vh[k] = v_high.x;
            vl[k++] = v_low.x;
            vh[k] = v_high.y;
            vl[k++] = v_low.y;
            vh[k] = v_high.z;
            vl[k++] = v_low.z;
            vh[k] = v_high.x;
            vl[k++] = v_low.x;
            vh[k] = v_high.y;
            vl[k++] = v_low.y;
            vh[k] = v_high.z;
            vl[k++] = v_low.z;
            vh[k] = v_high.x;
            vl[k++] = v_low.x;
            vh[k] = v_high.y;
            vl[k++] = v_low.y;
            vh[k] = v_high.z;
            vl[k++] = v_low.z;
        }
    }

    setPointLonLat(lonlat, index, segmentIndex) {
        if (this._renderNode && this._renderNode.ellipsoid) {

            let l = this._pathLonLat,
                m = this._pathLonLatMerc;

            l[segmentIndex][index] = lonlat;
            m[segmentIndex][index] = lonlat.forwardMercator();

            //
            // Apply new extent(TODO: think about optimization)
            //
            var extent = this._extent;
            extent.southWest.set(180.0, 90.0);
            extent.northEast.set(-180.0, -90.0);
            for (var i = 0; i < l.length; i++) {
                var pi = l[i];
                for (var j = 0; j < pi.length; j++) {
                    var lon = pi[j].lon,
                        lat = pi[j].lat;
                    if (lon > extent.northEast.lon)
                        extent.northEast.lon = lon;
                    if (lat > extent.northEast.lat)
                        extent.northEast.lat = lat;
                    if (lon < extent.southWest.lon)
                        extent.southWest.lon = lon;
                    if (lat < extent.southWest.lat)
                        extent.southWest.lat = lat;
                }
            }

            this.setPoint3v(
                this._renderNode.ellipsoid.lonLatToCartesian(lonlat),
                index, segmentIndex, true);

        } else {
            let path = this._pathLonLat[segmentIndex];
            path[index].lon = lonlat.lon;
            path[index].lat = lonlat.lat;
            path[index].height = lonlat.height;
        }
    }

    setPoint3v(coordinates, index, segmentIndex, skipLonLat) {

        segmentIndex = segmentIndex || 0;

        if (this._renderNode) {

            var v_high = new Vec3(),
                v_low = new Vec3();

            var vh = this._verticesHigh,
                vl = this._verticesLow,
                l = this._pathLonLat,
                m = this._pathLonLatMerc,
                k = 0, kk = 0;

            for (var i = 0; i < segmentIndex; i++) {
                kk += this._path3v[i].length * 12 + 24;
            }

            let path = this._path3v[segmentIndex];

            path[index].x = coordinates.x;
            path[index].y = coordinates.y;
            path[index].z = coordinates.z;

            if (path.length === 1) return;

            if (index === 0 || index === 1) {
                var last;
                if (this._closedLine) {
                    last = path[path.length - 1]
                } else {
                    last = new Vec3(path[0].x + path[0].x - path[1].x, path[0].y + path[0].y - path[1].y, path[0].z + path[0].z - path[1].z);
                }

                k = kk;

                Vec3.doubleToTwoFloats(last, v_high, v_low);

                vh[k] = v_high.x;
                vh[k + 1] = v_high.y;
                vh[k + 2] = v_high.z;
                vh[k + 3] = v_high.x;
                vh[k + 4] = v_high.y;
                vh[k + 5] = v_high.z;
                vh[k + 6] = v_high.x;
                vh[k + 7] = v_high.y;
                vh[k + 8] = v_high.z;
                vh[k + 9] = v_high.x;
                vh[k + 10] = v_high.y;
                vh[k + 11] = v_high.z;

                vl[k] = v_low.x;
                vl[k + 1] = v_low.y;
                vl[k + 2] = v_low.z;
                vl[k + 3] = v_low.x;
                vl[k + 4] = v_low.y;
                vl[k + 5] = v_low.z;
                vl[k + 6] = v_low.x;
                vl[k + 7] = v_low.y;
                vl[k + 8] = v_low.z;
                vl[k + 9] = v_low.x;
                vl[k + 10] = v_low.y;
                vl[k + 11] = v_low.z;
            }

            if (!skipLonLat && this._renderNode.ellipsoid) {
                var lonLat = this._renderNode.ellipsoid.cartesianToLonLat(coordinates);
                l[segmentIndex][index] = lonLat;
                m[segmentIndex][index] = lonLat.forwardMercator();

                //
                // Apply new extent(TODO: think about optimization)
                //
                var extent = this._extent;
                extent.southWest.set(180.0, 90.0);
                extent.northEast.set(-180.0, -90.0);
                for (var i = 0; i < l.length; i++) {
                    var pi = l[i];
                    for (var j = 0; j < pi.length; j++) {
                        var lon = pi[j].lon,
                            lat = pi[j].lat;
                        if (lon > extent.northEast.lon)
                            extent.northEast.lon = lon;
                        if (lat > extent.northEast.lat)
                            extent.northEast.lat = lat;
                        if (lon < extent.southWest.lon)
                            extent.southWest.lon = lon;
                        if (lat < extent.southWest.lat)
                            extent.southWest.lat = lat;
                    }
                }
            }

            k = kk + index * 12 + 12;

            Vec3.doubleToTwoFloats(coordinates, v_high, v_low);

            vh[k] = v_high.x;
            vh[k + 1] = v_high.y;
            vh[k + 2] = v_high.z;
            vh[k + 3] = v_high.x;
            vh[k + 4] = v_high.y;
            vh[k + 5] = v_high.z;
            vh[k + 6] = v_high.x;
            vh[k + 7] = v_high.y;
            vh[k + 8] = v_high.z;
            vh[k + 9] = v_high.x;
            vh[k + 10] = v_high.y;
            vh[k + 11] = v_high.z;

            vl[k] = v_low.x;
            vl[k + 1] = v_low.y;
            vl[k + 2] = v_low.z;
            vl[k + 3] = v_low.x;
            vl[k + 4] = v_low.y;
            vl[k + 5] = v_low.z;
            vl[k + 6] = v_low.x;
            vl[k + 7] = v_low.y;
            vl[k + 8] = v_low.z;
            vl[k + 9] = v_low.x;
            vl[k + 10] = v_low.y;
            vl[k + 11] = v_low.z;

            if (index === path.length - 1 || index === path.length - 2) {
                var first;
                if (this._closedLine) {
                    first = path[0];
                } else {
                    var l1 = path.length - 1;
                    first = new Vec3(path[l1].x + path[l1].x - path[l1 - 1].x, path[l1].y + path[l1].y - path[l1 - 1].y,
                        path[l1].z + path[l1].z - path[l1 - 1].z);
                }

                k = kk + path.length * 12 + 12;

                Vec3.doubleToTwoFloats(first, v_high, v_low);

                vh[k] = v_high.x;
                vh[k + 1] = v_high.y;
                vh[k + 2] = v_high.z;
                vh[k + 3] = v_high.x;
                vh[k + 4] = v_high.y;
                vh[k + 5] = v_high.z;
                vh[k + 6] = v_high.x;
                vh[k + 7] = v_high.y;
                vh[k + 8] = v_high.z;
                vh[k + 9] = v_high.x;
                vh[k + 10] = v_high.y;
                vh[k + 11] = v_high.z;

                vl[k] = v_low.x;
                vl[k + 1] = v_low.y;
                vl[k + 2] = v_low.z;
                vl[k + 3] = v_low.x;
                vl[k + 4] = v_low.y;
                vl[k + 5] = v_low.z;
                vl[k + 6] = v_low.x;
                vl[k + 7] = v_low.y;
                vl[k + 8] = v_low.z;
                vl[k + 9] = v_low.x;
                vl[k + 10] = v_low.y;
                vl[k + 11] = v_low.z;
            }

            this._changedBuffers[VERTICES_BUFFER] = true;
        } else {
            let path = this._path3v[segmentIndex];
            path[index].x = coordinates.x;
            path[index].y = coordinates.y;
            path[index].z = coordinates.z;
        }
    }

    removePoint(index, multiLineIndex) {
        //
        //TODO: could be optimized. Partially see appendPoint3v.
        //
        multiLineIndex = multiLineIndex || 0;
        this._path3v[multiLineIndex].splice(index, 1);
        this.setPath3v([].concat(this._path3v));
    }

    /**
     * Adds a new cartesian point in the end of the path in a last line segment.
     * @public
     * @param {og.Vec3} point3v - New coordinate.
     */
    appendPoint3v(point3v, color, skipEllipsoid) {

        Polyline.appendPoint3v(
            this._path3v,
            point3v,
            this._pathColors,
            color,
            this._closedLine,
            this._verticesHigh,
            this._verticesLow,
            this._colors,
            this._orders,
            this._indexes,
            !skipEllipsoid && this._renderNode.ellipsoid,
            this._pathLonLat,
            this._pathLonLatMerc,
            this._extent
        );

        this._changedBuffers[VERTICES_BUFFER] = true;
        this._changedBuffers[COLORS_BUFFER] = true;
        this._changedBuffers[INDEX_BUFFER] = true;
    }

    /**
     * Adds a new cartesian point in the end of the path.
     * @public
     * @param {og.Vec3} point3v - New coordinate.
     * @param {number} [multiLineIndex=0] - Path part index, first by default.
     */
    addPoint3v(point3v, multiLineIndex) {
        //
        //TODO: could be optimized
        //
        multiLineIndex = multiLineIndex || 0;
        if (multiLineIndex >= this._path3v.length) {
            this._path3v.push([]);
        }
        this._path3v[multiLineIndex].push(point3v);
        this.setPath3v([].concat(this._path3v));
    }

    /**
     * Adds a new geodetic point in the end of the path.
     * @public
     * @param {og.LonLat} lonLat - New coordinate.
     * @param {number} [multiLineIndex=0] - Path part index, first by default.
     */
    addPointLonLat(lonLat, multiLineIndex) {
        //
        //TODO: could be optimized
        //
        multiLineIndex = multiLineIndex || 0;
        if (multiLineIndex >= this._pathLonLat.length) {
            this._pathLonLat.push([]);
        }
        this._pathLonLat[multiLineIndex].push(lonLat);
        this.setPathLonLat([].concat(this._pathLonLat));
    }

    /**
     * Clear Polyline object data.
     * @public
     */
    clear() {
        this._clearData();
    }

    setPointColor(color, index, segmentIndex = 0) {

        if (this._renderNode) {

            let colors = this._pathColors[segmentIndex];

            if (!colors) {
                if (this._path3v[segmentIndex] && index < this._path3v[segmentIndex].length) {
                    this._pathColors[segmentIndex] = new Array(this._path3v[segmentIndex].length);
                } else {
                    return;
                }
            }

            if (!colors[index]) {
                colors[index] = new Array(color[R], color[G], color[B], color[A] || 1.0);
            } else {
                colors[index][R] = color[R];
                colors[index][G] = color[G];
                colors[index][B] = color[B];
                colors[index][A] = color[A] || 1.0;
            }

            let c = this._colors,
                k = 0, kk = 0;

            for (var i = 0; i < segmentIndex; i++) {
                kk += this._path3v[i].length * 16 + 32;
            }

            k = kk;

            let r = color[R], g = color[G], b = color[B], a = color[A] || 1.0;

            c[k] = r;
            c[k + 1] = g;
            c[k + 2] = b;
            c[k + 3] = a;
            c[k + 4] = r;
            c[k + 5] = g;
            c[k + 6] = b;
            c[k + 7] = a;
            c[k + 8] = r;
            c[k + 9] = g;
            c[k + 10] = b;
            c[k + 11] = a;
            c[k + 12] = r;
            c[k + 13] = g;
            c[k + 14] = b;
            c[k + 15] = a;

            this._changedBuffers[COLORS_BUFFER] = true;
        } else {
            let pathColors = this._pathColors[segmentIndex];
            pathColors[index] = color;
        }
    }

    /**
     * Sets Polyline opacity.
     * @public
     * @param {number} opacity - Opacity.
     */
    setOpacity(opacity) {
        this.color.w = opacity;
    }

    /**
     * Sets Polyline thickness in screen pixels.
     * @public
     * @param {number} thickness - Thickness.
     */
    setThickness(thickness) {
        this.thickness = thickness;
    }

    /**
     * Returns thickness.
     * @public
     * @return {number} Thickness in screen pixels.
     */
    getThickness() {
        return this.thickness;
    }

    /**
     * Sets visibility.
     * @public
     * @param {boolean} visibility - Polyline visibility.
     */
    setVisibility(visibility) {
        this.visibility = visibility;
    }

    /**
     * Gets Polyline visibility.
     * @public
     * @return {boolean} Polyline visibility.
     */
    getVisibility() {
        return this.visibility;
    }

    /**
     * Assign with render node.
     * @public
     * @param {og.scene.RenderNode} renderNode -
     */
    setRenderNode(renderNode) {
        this._renderNode = renderNode;
        if (this._pathLonLat.length) {
            this._createDataLonLat([].concat(this._pathLonLat));
        } else {
            this._createData3v([].concat(this._path3v));
        }
    }

    /**
     * @protected
     */
    _clearData() {
        this._verticesHigh.length = 0;
        this._verticesLow.length = 0;
        this._orders.length = 0;
        this._indexes.length = 0;
        this._colors.length = 0;

        this._verticesHigh = [];
        this._verticesLow = [];
        this._orders = [];
        this._indexes = [];
        this._colors = [];

        this._path3v.length = 0;
        this._pathLonLat.length = 0;
        this._pathLonLatMerc.length = 0;

        this._path3v = [];
        this._pathLonLat = [];
        this._pathLonLatMerc = [];
    }

    _createData3v(path3v) {
        this._clearData();
        Polyline.appendLineData3v(
            path3v,
            this._pathColors,
            this._defaultColor,
            this._closedLine,
            this._verticesHigh,
            this._verticesLow,
            this._orders,
            this._indexes,
            this._renderNode.ellipsoid,
            this._pathLonLat,
            this._path3v,
            this._pathLonLatMerc,
            this._extent,
            this._colors
        );
    }

    _createDataLonLat(pathLonlat) {
        this._clearData();
        Polyline.appendLineDataLonLat(
            pathLonlat,
            this._pathColors,
            this._defaultColor,
            this._closedLine,
            this._verticesHigh,
            this._verticesLow,
            this._orders,
            this._indexes,
            this._renderNode.ellipsoid,
            this._path3v,
            this._pathLonLat,
            this._pathLonLatMerc,
            this._extent,
            this._colors
        );
    }

    /**
     * Removes from an entity.
     * @public
     */
    remove() {
        this._entity = null;

        this._verticesHigh.length = 0;
        this._verticesLow.length = 0;
        this._orders.length = 0;
        this._indexes.length = 0;
        this._colors.length = 0;

        this._verticesHigh = [];
        this._verticesLow = [];
        this._orders = [];
        this._indexes = [];
        this._colors = [];

        this._deleteBuffers();

        this._handler && this._handler.remove(this);
    }

    setPickingColor3v(color) {
        this._pickingColor[0] = color.x / 255.0;
        this._pickingColor[1] = color.y / 255.0;
        this._pickingColor[2] = color.z / 255.0;
    }

    /**
     * Returns polyline geodetic extent.
     * @public
     * @returns {og.Extent} - Geodetic extent
     */
    getExtent() {
        return this._extent.clone();
    }

    /**
     * Returns path cartesian coordinates.
     * @return {Array.<og.Vec3>} Polyline path.
     */
    getPath3v() {
        return this._path3v;
    }

    /**
     * Returns geodetic path coordinates.
     * @return {Array.<og.LonLat>} Polyline path.
     */
    getPathLonLat() {
        return this._pathLonLat;
    }

    getPathColors() {
        return this._pathColors;
    }

    setPathColors(pathColors) {
        if (this._renderNode) {
            //...
        }
    }

    setPointColor(color, index, segmentIndex) {
        let s = this._pathColors[segmentIndex];
        if (s) {
            s[index][0] = color[0];
            s[index][1] = color[1];
            s[index][2] = color[2];
            s[index][3] = color[3];
        }
        //...
    }

    /**
     * Sets geodetic coordinates.
     * @public
     * @param {Array.<Array.<number,number,number>>} pathLonLat - Polyline path cartesian coordinates.
     * @param {Boolean} [forceEqual=false] - Makes assigning faster for size equal coordinates array.
     */
    setPathLonLat(pathLonLat, forceEqual) {
        if (this._renderNode && this._renderNode.ellipsoid) {
            if (forceEqual) {
                this._setEqualPathLonLat(pathLonLat);
                this._changedBuffers[VERTICES_BUFFER] = true;
                this._changedBuffers[COLORS_BUFFER] = true;
            } else {
                this._createDataLonLat(pathLonLat);
                this._changedBuffers[VERTICES_BUFFER] = true;
                this._changedBuffers[INDEX_BUFFER] = true;
                this._changedBuffers[COLORS_BUFFER] = true;
            }
        } else {
            this._pathLonLat = [].concat(pathLonLat);
        }
    }

    /**
     * Sets Polyline cartesian coordinates.
     * @public
     * @param {Array.<Array.<number,number,number>>} path3v - Polyline path cartesian coordinates.
     * @param {Boolean} [forceEqual=false] - Makes assigning faster for size equal coordinates array.
     */
    setPath3v(path3v, pathColors, forceEqual) {
        if (pathColors) {
            this._pathColors = [].concat(pathColors);
        }
        if (this._renderNode) {
            if (forceEqual) {
                this._setEqualPath3v(path3v);
                this._changedBuffers[VERTICES_BUFFER] = true;
                this._changedBuffers[COLORS_BUFFER] = true;
            } else {
                this._createData3v(path3v);
                this._changedBuffers[VERTICES_BUFFER] = true;
                this._changedBuffers[INDEX_BUFFER] = true;
                this._changedBuffers[COLORS_BUFFER] = true;
            }
        } else {
            this._path3v = [].concat(path3v);
        }
    }

    draw() {
        if (this.visibility && this._path3v.length) {

            this._update();

            var rn = this._renderNode;
            var r = rn.renderer;
            var sh = r.handler.programs.polyline_screen;
            var p = sh._program;
            var gl = r.handler.gl,
                sha = p.attributes,
                shu = p.uniforms;

            sh.activate();

            gl.polygonOffset(this._handler._entityCollection.polygonOffsetFactor, this._handler._entityCollection.polygonOffsetUnits);

            gl.enable(gl.BLEND);
            gl.blendEquationSeparate(gl.FUNC_ADD, gl.FUNC_ADD);
            gl.blendFuncSeparate(gl.SRC_ALPHA, gl.ONE_MINUS_SRC_ALPHA, gl.ONE, gl.ONE_MINUS_SRC_ALPHA);
            gl.disable(gl.CULL_FACE);

            gl.uniformMatrix4fv(shu.proj, false, r.activeCamera._projectionMatrix._m);
            gl.uniformMatrix4fv(shu.view, false, r.activeCamera._viewMatrix._m);

            //gl.uniform4fv(shu.color, [this.color.x, this.color.y, this.color.z, this.color.w * this._handler._entityCollection._fadingOpacity]);

            gl.uniform3fv(shu.eyePositionHigh, r.activeCamera.eyeHigh);
            gl.uniform3fv(shu.eyePositionLow, r.activeCamera.eyeLow);

            gl.uniform2fv(shu.uFloatParams, [rn._planetRadius2 || 0.0, r.activeCamera._tanViewAngle_hradOneByHeight]);
            gl.uniform2fv(shu.viewport, [r.handler.canvas.width, r.handler.canvas.height]);
            gl.uniform1f(shu.thickness, this.thickness * 0.5);


            gl.bindBuffer(gl.ARRAY_BUFFER, this._colorsBuffer);
            gl.vertexAttribPointer(sha.color, this._colorsBuffer.itemSize, gl.FLOAT, false, 0, 0);


            var v = this._verticesHighBuffer;
            gl.bindBuffer(gl.ARRAY_BUFFER, v);
            gl.vertexAttribPointer(sha.prevHigh, v.itemSize, gl.FLOAT, false, 12, 0);
            gl.vertexAttribPointer(sha.currentHigh, v.itemSize, gl.FLOAT, false, 12, 48);
            gl.vertexAttribPointer(sha.nextHigh, v.itemSize, gl.FLOAT, false, 12, 96);

            v = this._verticesLowBuffer;
            gl.bindBuffer(gl.ARRAY_BUFFER, v);
            gl.vertexAttribPointer(sha.prevLow, v.itemSize, gl.FLOAT, false, 12, 0);
            gl.vertexAttribPointer(sha.currentLow, v.itemSize, gl.FLOAT, false, 12, 48);
            gl.vertexAttribPointer(sha.nextLow, v.itemSize, gl.FLOAT, false, 12, 96);

            gl.bindBuffer(gl.ARRAY_BUFFER, this._ordersBuffer);
            gl.vertexAttribPointer(sha.order, this._ordersBuffer.itemSize, gl.FLOAT, false, 4, 0);

            gl.bindBuffer(gl.ELEMENT_ARRAY_BUFFER, this._indexesBuffer);
            gl.drawElements(gl.TRIANGLE_STRIP, this._indexesBuffer.numItems, gl.UNSIGNED_INT, 0);
        }
    }

    drawPicking() {
        if (this.visibility && this._path3v.length) {

            var rn = this._renderNode;
            var r = rn.renderer;
            var sh = r.handler.programs.polyline_picking;
            var p = sh._program;
            var gl = r.handler.gl,
                sha = p.attributes,
                shu = p.uniforms;

            sh.activate();

            gl.polygonOffset(this._handler._entityCollection.polygonOffsetFactor, this._handler._entityCollection.polygonOffsetUnits);

            gl.enable(gl.BLEND);
            gl.blendEquationSeparate(gl.FUNC_ADD, gl.FUNC_ADD);
            gl.blendFuncSeparate(gl.SRC_ALPHA, gl.ONE_MINUS_SRC_ALPHA, gl.ONE, gl.ONE_MINUS_SRC_ALPHA);
            gl.disable(gl.CULL_FACE);

            gl.uniformMatrix4fv(shu.proj, false, r.activeCamera._projectionMatrix._m);
            gl.uniformMatrix4fv(shu.view, false, r.activeCamera._viewMatrix._m);

            gl.uniform4fv(shu.color, [this._pickingColor[0], this._pickingColor[1], this._pickingColor[2], 1.0]);

            gl.uniform3fv(shu.eyePositionHigh, r.activeCamera.eyeHigh);
            gl.uniform3fv(shu.eyePositionLow, r.activeCamera.eyeLow);

            gl.uniform2fv(shu.uFloatParams, [rn._planetRadius2 || 0.0, r.activeCamera._tanViewAngle_hradOneByHeight]);
            gl.uniform2fv(shu.viewport, [r.handler.canvas.width, r.handler.canvas.height]);
            gl.uniform1f(shu.thickness, this.thickness * 0.5);

            var v = this._verticesHighBuffer;
            gl.bindBuffer(gl.ARRAY_BUFFER, v);
            gl.vertexAttribPointer(sha.prevHigh, v.itemSize, gl.FLOAT, false, 12, 0);
            gl.vertexAttribPointer(sha.currentHigh, v.itemSize, gl.FLOAT, false, 12, 48);
            gl.vertexAttribPointer(sha.nextHigh, v.itemSize, gl.FLOAT, false, 12, 96);

            v = this._verticesLowBuffer;
            gl.bindBuffer(gl.ARRAY_BUFFER, v);
            gl.vertexAttribPointer(sha.prevLow, v.itemSize, gl.FLOAT, false, 12, 0);
            gl.vertexAttribPointer(sha.currentLow, v.itemSize, gl.FLOAT, false, 12, 48);
            gl.vertexAttribPointer(sha.nextLow, v.itemSize, gl.FLOAT, false, 12, 96);

            gl.bindBuffer(gl.ARRAY_BUFFER, this._ordersBuffer);
            gl.vertexAttribPointer(sha.order, this._ordersBuffer.itemSize, gl.FLOAT, false, 4, 0);

            gl.bindBuffer(gl.ELEMENT_ARRAY_BUFFER, this._indexesBuffer);
            gl.drawElements(gl.TRIANGLE_STRIP, this._indexesBuffer.numItems, gl.UNSIGNED_INT, 0);
        }
    }

    /**
     * Refresh buffers.
     * @protected
     */
    _refresh() {
        var i = this._changedBuffers.length;
        while (i--) {
            this._changedBuffers[i] = true;
        }
    }

    /**
     * Updates render buffers.
     * @protected
     */
    _update() {
        if (this._renderNode) {
            var i = this._changedBuffers.length;
            while (i--) {
                if (this._changedBuffers[i]) {
                    this._buffersUpdateCallbacks[i].call(this);
                    this._changedBuffers[i] = false;
                }
            }
        }
    }

    /**
     * Clear GL buffers.
     * @protected
     */
    _deleteBuffers() {
        if (this._renderNode) {
            var r = this._renderNode.renderer,
                gl = r.handler.gl;

            gl.deleteBuffer(this._verticesHighBuffer);
            gl.deleteBuffer(this._verticesLowBuffer);
            gl.deleteBuffer(this._ordersBuffer);
            gl.deleteBuffer(this._indexesBuffer);
            gl.deleteBuffer(this._colorsBuffer);

            this._verticesHighBuffer = null;
            this._verticesLowBuffer = null;
            this._ordersBuffer = null;
            this._indexesBuffer = null;
            this._colorsBuffer = null;
        }
    }

    /**
     * Creates gl main data buffer.
     * @protected
     */
    _createVerticesBuffer() {
        var h = this._renderNode.renderer.handler;
        h.gl.deleteBuffer(this._verticesHighBuffer);
        h.gl.deleteBuffer(this._verticesLowBuffer);
        this._verticesHighBuffer = h.createArrayBuffer(new Float32Array(this._verticesHigh), 3, this._verticesHigh.length / 3);
        this._verticesLowBuffer = h.createArrayBuffer(new Float32Array(this._verticesLow), 3, this._verticesLow.length / 3);
    }

    /**
     * Creates gl index and order buffer.
     * @protected
     */
    _createIndexBuffer() {
        var h = this._renderNode.renderer.handler;
        h.gl.deleteBuffer(this._ordersBuffer);
        h.gl.deleteBuffer(this._indexesBuffer);
        this._ordersBuffer = h.createArrayBuffer(new Float32Array(this._orders), 1, this._orders.length / 2);
        this._indexesBuffer = h.createElementArrayBuffer(new Uint32Array(this._indexes), 1, this._indexes.length);
    }

    _createColorsBuffer() {
        var h = this._renderNode.renderer.handler;
        h.gl.deleteBuffer(this._colorsBuffer);
        this._colorsBuffer = h.createArrayBuffer(new Float32Array(this._colors), 4, this._colors.length / 4);
    }
}

export { Polyline };<|MERGE_RESOLUTION|>--- conflicted
+++ resolved
@@ -1,1855 +1,1850 @@
-/**
- * @module og/entity/Polyline
- */
-
-'use strict';
-
-import * as utils from '../utils/shared.js';
-import { Extent } from '../Extent.js';
-import { LonLat } from '../LonLat.js';
-import { Vec3 } from '../math/Vec3.js';
-import { Vec4 } from '../math/Vec4.js';
-import { doubleToTwoFloats } from '../math/coder.js';
-
-const VERTICES_BUFFER = 0;
-const INDEX_BUFFER = 1;
-const COLORS_BUFFER = 2;
-
-<<<<<<< HEAD
-const DEFAULT_COLOR = [0.0, 0.0, 0.0, 1.0];
-
-=======
->>>>>>> 3907c38f
-const R = 0;
-const G = 1;
-const B = 2;
-const A = 3;
-
-/**
- * Polyline object.
- * @class
- * @param {Object} [options] - Polyline options:
- * @param {number} [options.thickness] - Thickness in screen pixels 1.5 is default.
- * @param {og.Vec4} [options.color] - RGBA color.
- * @param {Boolean} [options.opacity] - Line opacity.
- * @param {Boolean} [options.visibility] - Polyline visibility. True default.
- * @param {Boolean} [options.isClosed] - Closed geometry type identificator.
- * @param {Array.<Array.<number,number,number>>} [options.pathLonLat] - Polyline geodetic coordinates array.
- * @param {Array.<Array.<number,number,number>>} [options.path3v] - LinesString cartesian coordinates array. [[0,0,0], [1,1,1],...]
- * @param {Array.<Array.<number,number,number, number>>} [options.pathColors] - Coordinates color. [[1,0,0,1], [0,1,0,1],...] for right and green colors.
- */
-class Polyline {
-    constructor(options) {
-
-        options = options || {};
-
-        /**
-         * Object unic identifier.
-         * @public
-         * @readonly
-         * @type {number}
-         */
-        this.id = Polyline._staticCounter++;
-
-        this.altitude = 0.0;
-
-        /**
-         * Polyline thickness in screen pixels.
-         * @public
-         * @type {number}
-         */
-        this.thickness = options.thickness || 1.5;
-
-        /**
-         * Polyline RGBA color.
-         * @public
-         * @type {Array<Number,Number,Number,Number>}
-         */
-        this._defaultColor = utils.htmlColorToFloat32Array(options.color, options.opacity);//utils.createColorRGBA(options.color, new Vec4(1.0, 1.0, 1.0, 1.0));
-
-        /**
-         * Polyline visibility.
-         * @public
-         * @type {boolean}
-         */
-        this.visibility = (options.visibility != undefined ? options.visibility : true);
-
-        /**
-         * Polyline geometry ring type identificator.
-         * @protected
-         * @type {Boolean}
-         */
-        this._closedLine = options.isClosed || false;
-
-        /**
-         * Polyline cartesian coordinates.
-         * @private
-         * @type {Array.<og.Vec3>}
-         */
-        this._path3v = [];
-
-        /**
-         * Polyline geodetic degrees coordiantes.
-         * @private
-         * @type {Array.<og.LonLat>}
-         */
-        this._pathLonLat = [];
-
-        /**
-         * Polyline geodetic mercator coordinates.
-         * @private
-         * @type {Array.<og.LonLat>}
-         */
-        this._pathLonLatMerc = [];
-
-        this._pathColors = options.pathColors || [];
-
-        /**
-         * Polyline geodetic extent.
-         * @protected
-         * @type {og.Extent}
-         */
-        this._extent = new Extent();
-
-        this._verticesHigh = [];
-        this._verticesLow = [];
-        this._orders = [];
-        this._indexes = [];
-        this._colors = [];
-
-        this._verticesHighBuffer = null;
-        this._verticesLowBuffer = null;
-        this._ordersBuffer = null;
-        this._indexesBuffer = null;
-        this._colorsBuffer = null;
-
-        this._pickingColor = [0, 0, 0];
-
-        this._renderNode = null;
-
-        /**
-         * Entity instance that holds this Polyline.
-         * @private
-         * @type {og.Entity}
-         */
-        this._entity = null;
-
-        /**
-         * Handler that stores and renders this Polyline object.
-         * @private
-         * @type {og.PolylineHandler}
-         */
-        this._handler = null;
-        this._handlerIndex = -1;
-
-        this._buffersUpdateCallbacks = [];
-        this._buffersUpdateCallbacks[VERTICES_BUFFER] = this._createVerticesBuffer;
-        this._buffersUpdateCallbacks[INDEX_BUFFER] = this._createIndexBuffer;
-        this._buffersUpdateCallbacks[COLORS_BUFFER] = this._createColorsBuffer;
-
-        this._changedBuffers = new Array(this._buffersUpdateCallbacks.length);
-
-        //create path
-        if (options.pathLonLat) {
-            this.setPathLonLat(options.pathLonLat);
-        } else if (options.path3v) {
-            this.setPath3v(options.path3v);
-        }
-
-        this._refresh();
-    }
-
-    static get _staticCounter() {
-        if (!this._counter && this._counter !== 0) {
-            this._counter = 0;
-        }
-        return this._counter;
-    }
-
-    static set _staticCounter(n) {
-        this._counter = n;
-    }
-
-
-    /**
-     * Appends to the line array new cartesian coordinates line data.
-     * @param {Array.<Array.<number, number, number>>} path3v - Line coordinates path array.
-     * @param {Boolean} isClosed - Identificator for the closed line data creation.
-     * @param {Number[]} outVertices - Out vertices data array.
-     * @param {Number[]} outOrders - Out vertices orders data array.
-     * @param {Number[]} outIndexes - Out vertices indexes data array.
-     * @param {og.Ellipsoid} [ellipsoid] - Ellipsoid to coordinates transformation.
-     * @param {Array.<Array.<og.LonLat>>} [outTransformedPathLonLat] - Geodetic coordinates out array.
-     * @param {Array.<Array.<og.LonLat>>} [outPath3v] - Cartesian coordinates out array.
-     * @param {Array.<Array.<og.LonLat>>} [outTransformedPathMerc] - Mercator coordinates out array.
-     * @param {og.Extent} outExtent - Geodetic line extent.
-     * @static
-     */
-    static appendLineData3v(
-        path3v,
-        pathColors,
-        defaultColor,
-        isClosed,
-        outVerticesHigh,
-        outVerticesLow,
-        outOrders,
-        outIndexes,
-        ellipsoid,
-        outTransformedPathLonLat,
-        outPath3v,
-        outTransformedPathMerc,
-        outExtent,
-        outColors
-    ) {
-
-        var index = 0;
-
-        var v_high = new Vec3(),
-            v_low = new Vec3();
-
-        if (outExtent) {
-            outExtent.southWest.set(180.0, 90.0);
-            outExtent.northEast.set(-180.0, -90.0);
-        }
-
-        if (outIndexes.length > 0) {
-            index = outIndexes[outIndexes.length - 5] + 9;
-            outIndexes.push(index, index);
-        } else {
-            outIndexes.push(0, 0);
-        }
-
-        for (var j = 0, len = path3v.length; j < len; j++) {
-            var path = path3v[j],
-                pathColors_j = pathColors[j];
-
-            outTransformedPathLonLat[j] = [];
-            outTransformedPathMerc[j] = [];
-            outPath3v[j] = [];
-
-            if (path.length === 0) {
-                continue;
-            }
-
-            var startIndex = index;
-
-            var last;
-
-            if (isClosed) {
-                last = path[path.length - 1];
-                if (last instanceof Array) {
-                    last = new Vec3(last[0], last[1], last[2]);
-                }
-            } else {
-                var p0 = path[0],
-                    p1 = path[1] || p0;
-                if (p0 instanceof Array) {
-                    p0 = new Vec3(p0[0], p0[1], p0[2]);
-                }
-                if (p1 instanceof Array) {
-                    p1 = new Vec3(p1[0], p1[1], p1[2]);
-                }
-                last = new Vec3(p0.x + p0.x - p1.x, p0.y + p0.y - p1.y, p0.z + p0.z - p1.z);
-            }
-
-            let color = defaultColor;
-
-            if (pathColors_j && pathColors_j[0]) {
-                color = pathColors_j[0];
-            }
-
-            Vec3.doubleToTwoFloats(last, v_high, v_low);
-            outVerticesHigh.push(v_high.x, v_high.y, v_high.z, v_high.x, v_high.y, v_high.z, v_high.x, v_high.y, v_high.z, v_high.x, v_high.y, v_high.z);
-            outVerticesLow.push(v_low.x, v_low.y, v_low.z, v_low.x, v_low.y, v_low.z, v_low.x, v_low.y, v_low.z, v_low.x, v_low.y, v_low.z);
-
-            let r = color[R], g = color[G], b = color[B], a = (color[A] != undefined ? color[A] : 1.0);
-
-            if (j > 0) {
-                outColors.push(r, g, b, a, r, g, b, a, r, g, b, a, r, g, b, a);
-            }
-
-            outOrders.push(1, -1, 2, -2);
-
-            for (let i = 0, len = path.length; i < len; i++) {
-
-                var cur = path[i];
-
-                if (cur instanceof Array) {
-                    cur = new Vec3(cur[0], cur[1], cur[2]);
-                }
-
-                outPath3v[j].push(cur);
-
-                if (ellipsoid) {
-                    var lonLat = ellipsoid.cartesianToLonLat(cur);
-                    outTransformedPathLonLat[j].push(lonLat);
-                    outTransformedPathMerc[j].push(lonLat.forwardMercator());
-
-                    if (lonLat.lon < outExtent.southWest.lon)
-                        outExtent.southWest.lon = lonLat.lon;
-                    if (lonLat.lat < outExtent.southWest.lat)
-                        outExtent.southWest.lat = lonLat.lat;
-                    if (lonLat.lon > outExtent.northEast.lon)
-                        outExtent.northEast.lon = lonLat.lon;
-                    if (lonLat.lat > outExtent.northEast.lat)
-                        outExtent.northEast.lat = lonLat.lat;
-                }
-
-                if (pathColors_j && pathColors_j[i]) {
-                    color = pathColors_j[i];
-                }
-
-                r = color[R], g = color[G], b = color[B], a = (color[A] != undefined ? color[A] : 1.0);
-
-                Vec3.doubleToTwoFloats(cur, v_high, v_low);
-                outVerticesHigh.push(v_high.x, v_high.y, v_high.z, v_high.x, v_high.y, v_high.z, v_high.x, v_high.y, v_high.z, v_high.x, v_high.y, v_high.z);
-                outVerticesLow.push(v_low.x, v_low.y, v_low.z, v_low.x, v_low.y, v_low.z, v_low.x, v_low.y, v_low.z, v_low.x, v_low.y, v_low.z);
-
-                outColors.push(r, g, b, a, r, g, b, a, r, g, b, a, r, g, b, a);
-
-                outOrders.push(1, -1, 2, -2);
-                outIndexes.push(index++, index++, index++, index++);
-            }
-
-            var first;
-            if (isClosed) {
-                first = path[0];
-                if (first instanceof Array) {
-                    first = new Vec3(first[0], first[1], first[2]);
-                }
-                outIndexes.push(startIndex, startIndex + 1, startIndex + 1, startIndex + 1);
-            } else {
-                let p0 = path[path.length - 1],
-                    p1 = path[path.length - 2] || p0;
-                if (p0 instanceof Array) {
-                    p0 = new Vec3(p0[0], p0[1], p0[2]);
-                }
-                if (p1 instanceof Array) {
-                    p1 = new Vec3(p1[0], p1[1], p1[2]);
-                }
-                first = new Vec3(p0.x + p0.x - p1.x, p0.y + p0.y - p1.y, p0.z + p0.z - p1.z);
-                outIndexes.push(index - 1, index - 1, index - 1, index - 1);
-            }
-
-            if (pathColors_j && pathColors_j[path.length - 1]) {
-                color = pathColors_j[path.length - 1];
-            }
-
-            r = color[R], g = color[G], b = color[B], a = (color[A] != undefined ? color[A] : 1.0);
-
-            Vec3.doubleToTwoFloats(first, v_high, v_low);
-            outVerticesHigh.push(v_high.x, v_high.y, v_high.z, v_high.x, v_high.y, v_high.z, v_high.x, v_high.y, v_high.z, v_high.x, v_high.y, v_high.z);
-            outVerticesLow.push(v_low.x, v_low.y, v_low.z, v_low.x, v_low.y, v_low.z, v_low.x, v_low.y, v_low.z, v_low.x, v_low.y, v_low.z);
-
-            outColors.push(r, g, b, a, r, g, b, a, r, g, b, a, r, g, b, a);
-
-            outOrders.push(1, -1, 2, -2);
-
-            if (j < path3v.length - 1 && path3v[j + 1].length !== 0) {
-                index += 8;
-                outIndexes.push(index, index);
-            }
-        }
-    }
-
-    /**
-     * Appends to the line new cartesian coordinates point data.
-     * @param {Array.<Array.<number, number, number>>} path3v - Line coordinates path array.
-     * @param {Boolean} isClosed - Identificator for the closed line data creation.
-     * @param {Number[]} outVertices - Out vertices data array.
-     * @param {Number[]} outOrders - Out vertices orders data array.
-     * @param {Number[]} outIndexes - Out vertices indexes data array.
-     * @param {og.Ellipsoid} [ellipsoid] - Ellipsoid to coordinates transformation.
-     * @param {Array.<Array.<og.LonLat>>} [outTransformedPathLonLat] - Geodetic coordinates out array.
-     * @param {Array.<Array.<og.LonLat>>} [outPath3v] - Cartesian coordinates out array.
-     * @param {Array.<Array.<og.LonLat>>} [outTransformedPathMerc] - Mercator coordinates out array.
-     * @param {og.Extent} outExtent - Geodetic line extent.
-     * @static
-     */
-    static appendPoint3v(
-        path3v,
-        point3v,
-        pathColors,
-        color,
-        isClosed,
-        outVerticesHigh,
-        outVerticesLow,
-        outColors,
-        outOrders,
-        outIndexes,
-        ellipsoid,
-        outTransformedPathLonLat,
-        outTransformedPathMerc,
-        outExtent
-    ) {
-
-        var v_high = new Vec3(),
-            v_low = new Vec3();
-
-        var ii = outIndexes.length - 4,
-            index = outIndexes[ii - 1] + 1;
-
-        if (path3v.length === 0) {
-            path3v.push([]);
-            if (!pathColors[0]) {
-                pathColors[0] = [];
-            }
-        } else if (!pathColors[path3v.length - 1]) {
-            pathColors[path3v.length - 1] = [];
-        }
-
-        var path = path3v[path3v.length - 1],
-            len = path.length;
-
-        path.push(point3v);
-
-        let r = color[R], g = color[G], b = color[B], a = (color[A] != undefined ? color[A] : 1.0),
-            pathColors_last = pathColors[path3v.length - 1];
-
-        if (pathColors_last[len]) {
-            pathColors_last[len][R] = r;
-            pathColors_last[len][G] = g;
-            pathColors_last[len][B] = b;
-            pathColors_last[len][A] = a;
-        } else {
-            pathColors_last.push(color);
-        }
-
-        if (len === 1) {
-            var last;
-            if (isClosed) {
-                last = path[len - 1];
-                if (last instanceof Array) {
-                    last = new Vec3(last[0], last[1], last[2]);
-                }
-            } else {
-                var p0 = path[0],
-                    p1 = path[1] || p0;
-                if (p0 instanceof Array) {
-                    p0 = new Vec3(p0[0], p0[1], p0[2]);
-                }
-                if (p1 instanceof Array) {
-                    p1 = new Vec3(p1[0], p1[1], p1[2]);
-                }
-                last = new Vec3(p0.x + p0.x - p1.x, p0.y + p0.y - p1.y, p0.z + p0.z - p1.z);
-            }
-
-            Vec3.doubleToTwoFloats(last, v_high, v_low);
-
-            let vi = outVerticesHigh.length - 3 * 12;
-
-            outVerticesHigh[vi] = v_high.x;
-            outVerticesHigh[vi + 1] = v_high.y;
-            outVerticesHigh[vi + 2] = v_high.z;
-            outVerticesHigh[vi + 3] = v_high.x;
-            outVerticesHigh[vi + 4] = v_high.y;
-            outVerticesHigh[vi + 5] = v_high.z;
-            outVerticesHigh[vi + 6] = v_high.x;
-            outVerticesHigh[vi + 7] = v_high.y;
-            outVerticesHigh[vi + 8] = v_high.z;
-            outVerticesHigh[vi + 9] = v_high.x;
-            outVerticesHigh[vi + 10] = v_high.y;
-            outVerticesHigh[vi + 11] = v_high.z;
-
-            outVerticesLow[vi] = v_low.x;
-            outVerticesLow[vi + 1] = v_low.y;
-            outVerticesLow[vi + 2] = v_low.z;
-            outVerticesLow[vi + 3] = v_low.x;
-            outVerticesLow[vi + 4] = v_low.y;
-            outVerticesLow[vi + 5] = v_low.z;
-            outVerticesLow[vi + 6] = v_low.x;
-            outVerticesLow[vi + 7] = v_low.y;
-            outVerticesLow[vi + 8] = v_low.z;
-            outVerticesLow[vi + 9] = v_low.x;
-            outVerticesLow[vi + 10] = v_low.y;
-            outVerticesLow[vi + 11] = v_low.z;
-
-        }
-
-        var startIndex = index;
-
-        if (ellipsoid) {
-
-            var transformedPathLonLat = outTransformedPathLonLat[outTransformedPathLonLat.length - 1],
-                transformedPathMerc = outTransformedPathMerc[outTransformedPathMerc.length - 1];
-
-            let lonLat = ellipsoid.cartesianToLonLat(point3v);
-            transformedPathLonLat.push(lonLat);
-            transformedPathMerc.push(lonLat.forwardMercator());
-
-            if (lonLat.lon < outExtent.southWest.lon)
-                outExtent.southWest.lon = lonLat.lon;
-            if (lonLat.lat < outExtent.southWest.lat)
-                outExtent.southWest.lat = lonLat.lat;
-            if (lonLat.lon > outExtent.northEast.lon)
-                outExtent.northEast.lon = lonLat.lon;
-            if (lonLat.lat > outExtent.northEast.lat)
-                outExtent.northEast.lat = lonLat.lat;
-        }
-
-        Vec3.doubleToTwoFloats(point3v, v_high, v_low);
-
-        let vi = outVerticesHigh.length - 12;
-
-        outVerticesHigh[vi] = v_high.x;
-        outVerticesHigh[vi + 1] = v_high.y;
-        outVerticesHigh[vi + 2] = v_high.z;
-        outVerticesHigh[vi + 3] = v_high.x;
-        outVerticesHigh[vi + 4] = v_high.y;
-        outVerticesHigh[vi + 5] = v_high.z;
-        outVerticesHigh[vi + 6] = v_high.x;
-        outVerticesHigh[vi + 7] = v_high.y;
-        outVerticesHigh[vi + 8] = v_high.z;
-        outVerticesHigh[vi + 9] = v_high.x;
-        outVerticesHigh[vi + 10] = v_high.y;
-        outVerticesHigh[vi + 11] = v_high.z;
-
-        outVerticesLow[vi] = v_low.x;
-        outVerticesLow[vi + 1] = v_low.y;
-        outVerticesLow[vi + 2] = v_low.z;
-        outVerticesLow[vi + 3] = v_low.x;
-        outVerticesLow[vi + 4] = v_low.y;
-        outVerticesLow[vi + 5] = v_low.z;
-        outVerticesLow[vi + 6] = v_low.x;
-        outVerticesLow[vi + 7] = v_low.y;
-        outVerticesLow[vi + 8] = v_low.z;
-        outVerticesLow[vi + 9] = v_low.x;
-        outVerticesLow[vi + 10] = v_low.y;
-        outVerticesLow[vi + 11] = v_low.z;
-
-        let ci = outColors.length - 16;
-
-        outColors[ci] = r;
-        outColors[ci + 1] = g;
-        outColors[ci + 2] = b;
-        outColors[ci + 3] = a;
-        outColors[ci + 4] = r;
-        outColors[ci + 5] = g;
-        outColors[ci + 6] = b;
-        outColors[ci + 7] = a;
-        outColors[ci + 8] = r;
-        outColors[ci + 9] = g;
-        outColors[ci + 10] = b;
-        outColors[ci + 11] = a;
-        outColors[ci + 12] = r;
-        outColors[ci + 13] = g;
-        outColors[ci + 14] = b;
-        outColors[ci + 15] = a;
-
-        outIndexes[ii] = index++;
-        outIndexes[ii + 1] = index++;
-        outIndexes[ii + 2] = index++;
-        outIndexes[ii + 3] = index++;
-        //}
-
-        //
-        // Close path
-        //
-        var first;
-        if (isClosed) {
-            first = path[0];
-            outIndexes.push(startIndex, startIndex + 1, startIndex + 1, startIndex + 1);
-        } else {
-            let p0 = path[path.length - 1],
-                p1 = path[path.length - 2] || p0;
-
-            first = new Vec3(p0.x + p0.x - p1.x, p0.y + p0.y - p1.y, p0.z + p0.z - p1.z);
-            outIndexes.push(index - 1, index - 1, index - 1, index - 1);
-        }
-
-        Vec3.doubleToTwoFloats(first, v_high, v_low);
-        outVerticesHigh.push(v_high.x, v_high.y, v_high.z, v_high.x, v_high.y, v_high.z, v_high.x, v_high.y, v_high.z, v_high.x, v_high.y, v_high.z);
-        outVerticesLow.push(v_low.x, v_low.y, v_low.z, v_low.x, v_low.y, v_low.z, v_low.x, v_low.y, v_low.z, v_low.x, v_low.y, v_low.z);
-
-        outColors.push(r, g, b, a, r, g, b, a, r, g, b, a, r, g, b, a);
-
-        outOrders.push(1, -1, 2, -2);
-    }
-
-    /**
-     * Appends to the line array new geodetic coordinates line data.
-     * @param {Array.<Array.<number, number, number>>} pathLonLat - Line geodetic coordinates path array.
-     * @param {Boolean} isClosed - Identificator for the closed line data creation.
-     * @param {Number[]} outVertices - Out vertices data array.
-     * @param {Number[]} outOrders - Out vertices orders data array.
-     * @param {Number[]} outIndexes - Out indexes data array.
-     * @param {og.Ellipsoid} ellipsoid - Ellipsoid to coordinates transformation.
-     * @param {Array.<Array.<Number, Number, Number>>} outTransformedPathCartesian - Cartesian coordinates out array.
-     * @param {Array.<Array.<og.LonLat>>} outPathLonLat - Geographic coordinates out array.
-     * @param {Array.<Array.<og.LonLat>>} outTransformedPathMerc - Mercator coordinates out array.
-     * @param {og.Extent} outExtent - Geodetic line extent.
-     * @static
-     */
-    static appendLineDataLonLat(pathLonLat, pathColors, defaultColor, isClosed, outVerticesHigh, outVerticesLow, outOrders, outIndexes,
-        ellipsoid, outTransformedPathCartesian, outPathLonLat, outTransformedPathMerc, outExtent, outColors) {
-
-        var index = 0;
-
-        var v_high = new Vec3(),
-            v_low = new Vec3();
-
-        if (outExtent) {
-            outExtent.southWest.set(180.0, 90.0);
-            outExtent.northEast.set(-180.0, -90.0);
-        }
-
-        if (outIndexes.length > 0) {
-            index = outIndexes[outIndexes.length - 5] + 9;
-            outIndexes.push(index, index);
-        } else {
-            outIndexes.push(0, 0);
-        }
-
-        for (var j = 0, len = pathLonLat.length; j < len; j++) {
-            var path = pathLonLat[j],
-                pathColors_j = pathColors[j];
-
-            outTransformedPathCartesian[j] = [];
-            outTransformedPathMerc[j] = [];
-            outPathLonLat[j] = [];
-
-            if (path.length === 0) {
-                continue;
-            }
-
-            var startIndex = index;
-
-            var last;
-
-            if (isClosed) {
-                let pp = path[path.length - 1];
-                if (pp instanceof Array) {
-                    last = ellipsoid.lonLatToCartesian(new LonLat(pp[0], pp[1], pp[2]));
-                } else {
-                    last = ellipsoid.lonLatToCartesian(pp);
-                }
-            } else {
-                let p0, p1;
-                let pp = path[0];
-                if (pp instanceof Array) {
-                    p0 = ellipsoid.lonLatToCartesian(new LonLat(pp[0], pp[1], pp[2]));
-                } else {
-                    p0 = ellipsoid.lonLatToCartesian(pp);
-                }
-
-                pp = path[1];
-
-                if (!pp) {
-                    pp = path[0];
-                }
-
-                if (pp instanceof Array) {
-                    p1 = ellipsoid.lonLatToCartesian(new LonLat(pp[0], pp[1], pp[2]));
-                } else {
-                    p1 = ellipsoid.lonLatToCartesian(pp);
-                }
-
-                last = new Vec3(p0.x + p0.x - p1.x, p0.y + p0.y - p1.y, p0.z + p0.z - p1.z);
-            }
-
-            let color = defaultColor;
-
-            if (pathColors_j && pathColors_j[0]) {
-                color = pathColors_j[0];
-            }
-
-            Vec3.doubleToTwoFloats(last, v_high, v_low);
-            outVerticesHigh.push(v_high.x, v_high.y, v_high.z, v_high.x, v_high.y, v_high.z, v_high.x, v_high.y, v_high.z, v_high.x, v_high.y, v_high.z);
-            outVerticesLow.push(v_low.x, v_low.y, v_low.z, v_low.x, v_low.y, v_low.z, v_low.x, v_low.y, v_low.z, v_low.x, v_low.y, v_low.z);
-
-            let r = color[R], g = color[G], b = color[B], a = (color[A] != undefined ? color[A] : 1.0);
-
-            if (j > 0) {
-                outColors.push(r, g, b, a, r, g, b, a, r, g, b, a, r, g, b, a);
-            }
-
-            outOrders.push(1, -1, 2, -2);
-
-            for (let i = 0, len = path.length; i < len; i++) {
-
-                var cur = path[i];
-
-                if (cur instanceof Array) {
-                    cur = new LonLat(cur[0], cur[1], cur[2]);
-                }
-
-                if (pathColors_j && pathColors_j[i]) {
-                    color = pathColors_j[i];
-                }
-
-                r = color[R], g = color[G], b = color[B], a = (color[A] != undefined ? color[A] : 1.0);
-
-                var cartesian = ellipsoid.lonLatToCartesian(cur);
-                outTransformedPathCartesian[j].push(cartesian);
-                outPathLonLat[j].push(cur);
-                outTransformedPathMerc[j].push(cur.forwardMercator());
-
-                Vec3.doubleToTwoFloats(cartesian, v_high, v_low);
-                outVerticesHigh.push(v_high.x, v_high.y, v_high.z, v_high.x, v_high.y, v_high.z, v_high.x, v_high.y, v_high.z, v_high.x, v_high.y, v_high.z);
-                outVerticesLow.push(v_low.x, v_low.y, v_low.z, v_low.x, v_low.y, v_low.z, v_low.x, v_low.y, v_low.z, v_low.x, v_low.y, v_low.z);
-
-                outColors.push(r, g, b, a, r, g, b, a, r, g, b, a, r, g, b, a);
-
-                outOrders.push(1, -1, 2, -2);
-                outIndexes.push(index++, index++, index++, index++);
-
-                if (cur.lon < outExtent.southWest.lon)
-                    outExtent.southWest.lon = cur.lon;
-                if (cur.lat < outExtent.southWest.lat)
-                    outExtent.southWest.lat = cur.lat;
-                if (cur.lon > outExtent.northEast.lon)
-                    outExtent.northEast.lon = cur.lon;
-                if (cur.lat > outExtent.northEast.lat)
-                    outExtent.northEast.lat = cur.lat;
-            }
-
-            var first;
-            if (isClosed) {
-                let pp = path[0];
-                if (pp instanceof Array) {
-                    first = ellipsoid.lonLatToCartesian(new LonLat(pp[0], pp[1], pp[2]));
-                } else {
-                    first = ellipsoid.lonLatToCartesian(pp);
-                }
-                outIndexes.push(startIndex, startIndex + 1, startIndex + 1, startIndex + 1);
-            } else {
-                let p0, p1;
-                let pp = path[path.length - 1];
-                if (pp instanceof Array) {
-                    p0 = ellipsoid.lonLatToCartesian(new LonLat(pp[0], pp[1], pp[2]));
-                } else {
-                    p0 = ellipsoid.lonLatToCartesian(pp);
-                }
-
-                pp = path[path.length - 2];
-
-                if (!pp) {
-                    pp = path[0];
-                }
-
-                if (pp instanceof Array) {
-                    p1 = ellipsoid.lonLatToCartesian(new LonLat(pp[0], pp[1], pp[2]));
-                } else {
-                    p1 = ellipsoid.lonLatToCartesian(pp);
-                }
-                first = new Vec3(p0.x + p0.x - p1.x, p0.y + p0.y - p1.y, p0.z + p0.z - p1.z);
-                outIndexes.push(index - 1, index - 1, index - 1, index - 1);
-            }
-
-            if (pathColors_j && pathColors_j[path.length - 1]) {
-                color = pathColors_j[path.length - 1];
-            }
-
-            r = color[R], g = color[G], b = color[B], a = (color[A] != undefined ? color[A] : 1.0);
-
-            Vec3.doubleToTwoFloats(first, v_high, v_low);
-            outVerticesHigh.push(v_high.x, v_high.y, v_high.z, v_high.x, v_high.y, v_high.z, v_high.x, v_high.y, v_high.z, v_high.x, v_high.y, v_high.z);
-            outVerticesLow.push(v_low.x, v_low.y, v_low.z, v_low.x, v_low.y, v_low.z, v_low.x, v_low.y, v_low.z, v_low.x, v_low.y, v_low.z);
-
-            outColors.push(r, g, b, a, r, g, b, a, r, g, b, a, r, g, b, a);
-
-            outOrders.push(1, -1, 2, -2);
-
-            if (j < pathLonLat.length - 1 && pathLonLat[j + 1].length !== 0) {
-                index += 8;
-                outIndexes.push(index, index);
-            }
-        }
-    }
-
-    /**
-     * Sets polyline path with cartesian coordinates.
-     * @protected
-     * @param {pg.math.Vector3[]} path3v - Cartesian coordinates.
-     */
-    _setEqualPath3v(path3v) {
-
-        var extent = this._extent;
-        extent.southWest.set(180, 90);
-        extent.northEast.set(-180, -90);
-
-        var v_high = new Vec3(),
-            v_low = new Vec3();
-
-        var vh = this._verticesHigh,
-            vl = this._verticesLow,
-            l = this._pathLonLat,
-            m = this._pathLonLatMerc,
-            k = 0;
-
-        var ellipsoid = this._renderNode.ellipsoid;
-
-        for (var j = 0; j < path3v.length; j++) {
-            var path = path3v[j];
-
-            var last;
-            if (this._closedLine) {
-                last = path[path.length - 1]
-            } else {
-                last = new Vec3(path[0].x + path[0].x - path[1].x, path[0].y + path[0].y - path[1].y, path[0].z + path[0].z - path[1].z);
-            }
-
-            Vec3.doubleToTwoFloats(last, v_high, v_low);
-
-            vh[k] = v_high.x;
-            vl[k++] = v_low.x;
-            vh[k] = v_high.y;
-            vl[k++] = v_low.y;
-            vh[k] = v_high.z;
-            vl[k++] = v_low.z;
-            vh[k] = v_high.x;
-            vl[k++] = v_low.x;
-            vh[k] = v_high.y;
-            vl[k++] = v_low.y;
-            vh[k] = v_high.z;
-            vl[k++] = v_low.z;
-            vh[k] = v_high.x;
-            vl[k++] = v_low.x;
-            vh[k] = v_high.y;
-            vl[k++] = v_low.y;
-            vh[k] = v_high.z;
-            vl[k++] = v_low.z;
-            vh[k] = v_high.x;
-            vl[k++] = v_low.x;
-            vh[k] = v_high.y;
-            vl[k++] = v_low.y;
-            vh[k] = v_high.z;
-            vl[k++] = v_low.z;
-
-            for (var i = 0; i < path.length; i++) {
-
-                var cur = path[i],
-                    pji = this._path3v[j][i];
-
-                pji.x = cur.x;
-                pji.y = cur.y;
-                pji.z = cur.z;
-
-                if (ellipsoid) {
-
-                    var lonLat = ellipsoid.cartesianToLonLat(cur);
-
-                    this._pathLonLat[j][i] = lonLat;
-
-                    l[j][i] = lonLat;
-                    m[j][i] = lonLat.forwardMercator();
-
-                    if (lonLat.lon < extent.southWest.lon)
-                        extent.southWest.lon = lonLat.lon;
-                    if (lonLat.lat < extent.southWest.lat)
-                        extent.southWest.lat = lonLat.lat;
-                    if (lonLat.lon > extent.northEast.lon)
-                        extent.northEast.lon = lonLat.lon;
-                    if (lonLat.lat > extent.northEast.lat)
-                        extent.northEast.lat = lonLat.lat;
-                }
-
-                Vec3.doubleToTwoFloats(cur, v_high, v_low);
-
-                vh[k] = v_high.x;
-                vl[k++] = v_low.x;
-                vh[k] = v_high.y;
-                vl[k++] = v_low.y;
-                vh[k] = v_high.z;
-                vl[k++] = v_low.z;
-                vh[k] = v_high.x;
-                vl[k++] = v_low.x;
-                vh[k] = v_high.y;
-                vl[k++] = v_low.y;
-                vh[k] = v_high.z;
-                vl[k++] = v_low.z;
-                vh[k] = v_high.x;
-                vl[k++] = v_low.x;
-                vh[k] = v_high.y;
-                vl[k++] = v_low.y;
-                vh[k] = v_high.z;
-                vl[k++] = v_low.z;
-                vh[k] = v_high.x;
-                vl[k++] = v_low.x;
-                vh[k] = v_high.y;
-                vl[k++] = v_low.y;
-                vh[k] = v_high.z;
-                vl[k++] = v_low.z;
-            }
-
-            var first;
-            if (this._closedLine) {
-                first = path[0];
-            } else {
-                var l1 = path.length - 1;
-                first = new Vec3(path[l1].x + path[l1].x - path[l1 - 1].x, path[l1].y + path[l1].y - path[l1 - 1].y,
-                    path[l1].z + path[l1].z - path[l1 - 1].z);
-            }
-
-            Vec3.doubleToTwoFloats(first, v_high, v_low);
-
-            vh[k] = v_high.x;
-            vl[k++] = v_low.x;
-            vh[k] = v_high.y;
-            vl[k++] = v_low.y;
-            vh[k] = v_high.z;
-            vl[k++] = v_low.z;
-            vh[k] = v_high.x;
-            vl[k++] = v_low.x;
-            vh[k] = v_high.y;
-            vl[k++] = v_low.y;
-            vh[k] = v_high.z;
-            vl[k++] = v_low.z;
-            vh[k] = v_high.x;
-            vl[k++] = v_low.x;
-            vh[k] = v_high.y;
-            vl[k++] = v_low.y;
-            vh[k] = v_high.z;
-            vl[k++] = v_low.z;
-            vh[k] = v_high.x;
-            vl[k++] = v_low.x;
-            vh[k] = v_high.y;
-            vl[k++] = v_low.y;
-            vh[k] = v_high.z;
-            vl[k++] = v_low.z;
-        }
-    };
-
-    /**
-     * Sets polyline with geodetic coordinates. 
-     * @protected
-     * @param {og.LonLat[]} pathLonLat - Geodetic polyline path coordinates.
-     */
-    _setEqualPathLonLat(pathLonLat) {
-
-        var extent = this._extent;
-        extent.southWest.set(180.0, 90.0);
-        extent.northEast.set(-180.0, -90.0);
-
-        var v_high = new Vec3(),
-            v_low = new Vec3();
-
-        var vh = this._verticesHigh,
-            vl = this._verticesLow,
-            l = this._pathLonLat,
-            m = this._pathLonLatMerc,
-            c = this._path3v,
-            k = 0;
-
-        var ellipsoid = this._renderNode.ellipsoid;
-
-        for (var j = 0; j < pathLonLat.length; j++) {
-            var path = pathLonLat[j];
-
-            var last;
-            if (this._closedLine) {
-                last = ellipsoid.lonLatToCartesian(path[path.length - 1]);
-            } else {
-                let p0 = ellipsoid.lonLatToCartesian(path[0]),
-                    p1 = ellipsoid.lonLatToCartesian(path[1]);
-                last = new Vec3(p0.x + p0.x - p1.x, p0.y + p0.y - p1.y, p0.z + p0.z - p1.z);
-            }
-
-            Vec3.doubleToTwoFloats(last, v_high, v_low);
-
-            vh[k] = v_high.x;
-            vl[k++] = v_low.x;
-            vh[k] = v_high.y;
-            vl[k++] = v_low.y;
-            vh[k] = v_high.z;
-            vl[k++] = v_low.z;
-            vh[k] = v_high.x;
-            vl[k++] = v_low.x;
-            vh[k] = v_high.y;
-            vl[k++] = v_low.y;
-            vh[k] = v_high.z;
-            vl[k++] = v_low.z;
-            vh[k] = v_high.x;
-            vl[k++] = v_low.x;
-            vh[k] = v_high.y;
-            vl[k++] = v_low.y;
-            vh[k] = v_high.z;
-            vl[k++] = v_low.z;
-            vh[k] = v_high.x;
-            vl[k++] = v_low.x;
-            vh[k] = v_high.y;
-            vl[k++] = v_low.y;
-            vh[k] = v_high.z;
-            vl[k++] = v_low.z;
-
-            for (var i = 0; i < path.length; i++) {
-                var cur = path[i];
-                var cartesian = ellipsoid.lonLatToCartesian(cur);
-                c[j][i] = cartesian;
-                m[j][i] = cur.forwardMercator();
-                l[j][i] = cur;
-
-                Vec3.doubleToTwoFloats(cartesian, v_high, v_low);
-
-                vh[k] = v_high.x;
-                vl[k++] = v_low.x;
-                vh[k] = v_high.y;
-                vl[k++] = v_low.y;
-                vh[k] = v_high.z;
-                vl[k++] = v_low.z;
-                vh[k] = v_high.x;
-                vl[k++] = v_low.x;
-                vh[k] = v_high.y;
-                vl[k++] = v_low.y;
-                vh[k] = v_high.z;
-                vl[k++] = v_low.z;
-                vh[k] = v_high.x;
-                vl[k++] = v_low.x;
-                vh[k] = v_high.y;
-                vl[k++] = v_low.y;
-                vh[k] = v_high.z;
-                vl[k++] = v_low.z;
-                vh[k] = v_high.x;
-                vl[k++] = v_low.x;
-                vh[k] = v_high.y;
-                vl[k++] = v_low.y;
-                vh[k] = v_high.z;
-                vl[k++] = v_low.z;
-
-                if (cur.lon < extent.southWest.lon)
-                    extent.southWest.lon = cur.lon;
-                if (cur.lat < extent.southWest.lat)
-                    extent.southWest.lat = cur.lat;
-                if (cur.lon > extent.northEast.lon)
-                    extent.northEast.lon = cur.lon;
-                if (cur.lat > extent.northEast.lat)
-                    extent.northEast.lat = cur.lat;
-            }
-
-            var first;
-            if (this._closedLine) {
-                first = ellipsoid.lonLatToCartesian(path[0]);
-            } else {
-                let p0 = ellipsoid.lonLatToCartesian(path[path.length - 1]),
-                    p1 = ellipsoid.lonLatToCartesian(path[path.length - 2]);
-                first = new Vec3(p0.x + p0.x - p1.x, p0.y + p0.y - p1.y, p0.z + p0.z - p1.z);
-            }
-
-            Vec3.doubleToTwoFloats(first, v_high, v_low);
-
-            vh[k] = v_high.x;
-            vl[k++] = v_low.x;
-            vh[k] = v_high.y;
-            vl[k++] = v_low.y;
-            vh[k] = v_high.z;
-            vl[k++] = v_low.z;
-            vh[k] = v_high.x;
-            vl[k++] = v_low.x;
-            vh[k] = v_high.y;
-            vl[k++] = v_low.y;
-            vh[k] = v_high.z;
-            vl[k++] = v_low.z;
-            vh[k] = v_high.x;
-            vl[k++] = v_low.x;
-            vh[k] = v_high.y;
-            vl[k++] = v_low.y;
-            vh[k] = v_high.z;
-            vl[k++] = v_low.z;
-            vh[k] = v_high.x;
-            vl[k++] = v_low.x;
-            vh[k] = v_high.y;
-            vl[k++] = v_low.y;
-            vh[k] = v_high.z;
-            vl[k++] = v_low.z;
-        }
-    }
-
-    setPointLonLat(lonlat, index, segmentIndex) {
-        if (this._renderNode && this._renderNode.ellipsoid) {
-
-            let l = this._pathLonLat,
-                m = this._pathLonLatMerc;
-
-            l[segmentIndex][index] = lonlat;
-            m[segmentIndex][index] = lonlat.forwardMercator();
-
-            //
-            // Apply new extent(TODO: think about optimization)
-            //
-            var extent = this._extent;
-            extent.southWest.set(180.0, 90.0);
-            extent.northEast.set(-180.0, -90.0);
-            for (var i = 0; i < l.length; i++) {
-                var pi = l[i];
-                for (var j = 0; j < pi.length; j++) {
-                    var lon = pi[j].lon,
-                        lat = pi[j].lat;
-                    if (lon > extent.northEast.lon)
-                        extent.northEast.lon = lon;
-                    if (lat > extent.northEast.lat)
-                        extent.northEast.lat = lat;
-                    if (lon < extent.southWest.lon)
-                        extent.southWest.lon = lon;
-                    if (lat < extent.southWest.lat)
-                        extent.southWest.lat = lat;
-                }
-            }
-
-            this.setPoint3v(
-                this._renderNode.ellipsoid.lonLatToCartesian(lonlat),
-                index, segmentIndex, true);
-
-        } else {
-            let path = this._pathLonLat[segmentIndex];
-            path[index].lon = lonlat.lon;
-            path[index].lat = lonlat.lat;
-            path[index].height = lonlat.height;
-        }
-    }
-
-    setPoint3v(coordinates, index, segmentIndex, skipLonLat) {
-
-        segmentIndex = segmentIndex || 0;
-
-        if (this._renderNode) {
-
-            var v_high = new Vec3(),
-                v_low = new Vec3();
-
-            var vh = this._verticesHigh,
-                vl = this._verticesLow,
-                l = this._pathLonLat,
-                m = this._pathLonLatMerc,
-                k = 0, kk = 0;
-
-            for (var i = 0; i < segmentIndex; i++) {
-                kk += this._path3v[i].length * 12 + 24;
-            }
-
-            let path = this._path3v[segmentIndex];
-
-            path[index].x = coordinates.x;
-            path[index].y = coordinates.y;
-            path[index].z = coordinates.z;
-
-            if (path.length === 1) return;
-
-            if (index === 0 || index === 1) {
-                var last;
-                if (this._closedLine) {
-                    last = path[path.length - 1]
-                } else {
-                    last = new Vec3(path[0].x + path[0].x - path[1].x, path[0].y + path[0].y - path[1].y, path[0].z + path[0].z - path[1].z);
-                }
-
-                k = kk;
-
-                Vec3.doubleToTwoFloats(last, v_high, v_low);
-
-                vh[k] = v_high.x;
-                vh[k + 1] = v_high.y;
-                vh[k + 2] = v_high.z;
-                vh[k + 3] = v_high.x;
-                vh[k + 4] = v_high.y;
-                vh[k + 5] = v_high.z;
-                vh[k + 6] = v_high.x;
-                vh[k + 7] = v_high.y;
-                vh[k + 8] = v_high.z;
-                vh[k + 9] = v_high.x;
-                vh[k + 10] = v_high.y;
-                vh[k + 11] = v_high.z;
-
-                vl[k] = v_low.x;
-                vl[k + 1] = v_low.y;
-                vl[k + 2] = v_low.z;
-                vl[k + 3] = v_low.x;
-                vl[k + 4] = v_low.y;
-                vl[k + 5] = v_low.z;
-                vl[k + 6] = v_low.x;
-                vl[k + 7] = v_low.y;
-                vl[k + 8] = v_low.z;
-                vl[k + 9] = v_low.x;
-                vl[k + 10] = v_low.y;
-                vl[k + 11] = v_low.z;
-            }
-
-            if (!skipLonLat && this._renderNode.ellipsoid) {
-                var lonLat = this._renderNode.ellipsoid.cartesianToLonLat(coordinates);
-                l[segmentIndex][index] = lonLat;
-                m[segmentIndex][index] = lonLat.forwardMercator();
-
-                //
-                // Apply new extent(TODO: think about optimization)
-                //
-                var extent = this._extent;
-                extent.southWest.set(180.0, 90.0);
-                extent.northEast.set(-180.0, -90.0);
-                for (var i = 0; i < l.length; i++) {
-                    var pi = l[i];
-                    for (var j = 0; j < pi.length; j++) {
-                        var lon = pi[j].lon,
-                            lat = pi[j].lat;
-                        if (lon > extent.northEast.lon)
-                            extent.northEast.lon = lon;
-                        if (lat > extent.northEast.lat)
-                            extent.northEast.lat = lat;
-                        if (lon < extent.southWest.lon)
-                            extent.southWest.lon = lon;
-                        if (lat < extent.southWest.lat)
-                            extent.southWest.lat = lat;
-                    }
-                }
-            }
-
-            k = kk + index * 12 + 12;
-
-            Vec3.doubleToTwoFloats(coordinates, v_high, v_low);
-
-            vh[k] = v_high.x;
-            vh[k + 1] = v_high.y;
-            vh[k + 2] = v_high.z;
-            vh[k + 3] = v_high.x;
-            vh[k + 4] = v_high.y;
-            vh[k + 5] = v_high.z;
-            vh[k + 6] = v_high.x;
-            vh[k + 7] = v_high.y;
-            vh[k + 8] = v_high.z;
-            vh[k + 9] = v_high.x;
-            vh[k + 10] = v_high.y;
-            vh[k + 11] = v_high.z;
-
-            vl[k] = v_low.x;
-            vl[k + 1] = v_low.y;
-            vl[k + 2] = v_low.z;
-            vl[k + 3] = v_low.x;
-            vl[k + 4] = v_low.y;
-            vl[k + 5] = v_low.z;
-            vl[k + 6] = v_low.x;
-            vl[k + 7] = v_low.y;
-            vl[k + 8] = v_low.z;
-            vl[k + 9] = v_low.x;
-            vl[k + 10] = v_low.y;
-            vl[k + 11] = v_low.z;
-
-            if (index === path.length - 1 || index === path.length - 2) {
-                var first;
-                if (this._closedLine) {
-                    first = path[0];
-                } else {
-                    var l1 = path.length - 1;
-                    first = new Vec3(path[l1].x + path[l1].x - path[l1 - 1].x, path[l1].y + path[l1].y - path[l1 - 1].y,
-                        path[l1].z + path[l1].z - path[l1 - 1].z);
-                }
-
-                k = kk + path.length * 12 + 12;
-
-                Vec3.doubleToTwoFloats(first, v_high, v_low);
-
-                vh[k] = v_high.x;
-                vh[k + 1] = v_high.y;
-                vh[k + 2] = v_high.z;
-                vh[k + 3] = v_high.x;
-                vh[k + 4] = v_high.y;
-                vh[k + 5] = v_high.z;
-                vh[k + 6] = v_high.x;
-                vh[k + 7] = v_high.y;
-                vh[k + 8] = v_high.z;
-                vh[k + 9] = v_high.x;
-                vh[k + 10] = v_high.y;
-                vh[k + 11] = v_high.z;
-
-                vl[k] = v_low.x;
-                vl[k + 1] = v_low.y;
-                vl[k + 2] = v_low.z;
-                vl[k + 3] = v_low.x;
-                vl[k + 4] = v_low.y;
-                vl[k + 5] = v_low.z;
-                vl[k + 6] = v_low.x;
-                vl[k + 7] = v_low.y;
-                vl[k + 8] = v_low.z;
-                vl[k + 9] = v_low.x;
-                vl[k + 10] = v_low.y;
-                vl[k + 11] = v_low.z;
-            }
-
-            this._changedBuffers[VERTICES_BUFFER] = true;
-        } else {
-            let path = this._path3v[segmentIndex];
-            path[index].x = coordinates.x;
-            path[index].y = coordinates.y;
-            path[index].z = coordinates.z;
-        }
-    }
-
-    removePoint(index, multiLineIndex) {
-        //
-        //TODO: could be optimized. Partially see appendPoint3v.
-        //
-        multiLineIndex = multiLineIndex || 0;
-        this._path3v[multiLineIndex].splice(index, 1);
-        this.setPath3v([].concat(this._path3v));
-    }
-
-    /**
-     * Adds a new cartesian point in the end of the path in a last line segment.
-     * @public
-     * @param {og.Vec3} point3v - New coordinate.
-     */
-    appendPoint3v(point3v, color, skipEllipsoid) {
-
-        Polyline.appendPoint3v(
-            this._path3v,
-            point3v,
-            this._pathColors,
-            color,
-            this._closedLine,
-            this._verticesHigh,
-            this._verticesLow,
-            this._colors,
-            this._orders,
-            this._indexes,
-            !skipEllipsoid && this._renderNode.ellipsoid,
-            this._pathLonLat,
-            this._pathLonLatMerc,
-            this._extent
-        );
-
-        this._changedBuffers[VERTICES_BUFFER] = true;
-        this._changedBuffers[COLORS_BUFFER] = true;
-        this._changedBuffers[INDEX_BUFFER] = true;
-    }
-
-    /**
-     * Adds a new cartesian point in the end of the path.
-     * @public
-     * @param {og.Vec3} point3v - New coordinate.
-     * @param {number} [multiLineIndex=0] - Path part index, first by default.
-     */
-    addPoint3v(point3v, multiLineIndex) {
-        //
-        //TODO: could be optimized
-        //
-        multiLineIndex = multiLineIndex || 0;
-        if (multiLineIndex >= this._path3v.length) {
-            this._path3v.push([]);
-        }
-        this._path3v[multiLineIndex].push(point3v);
-        this.setPath3v([].concat(this._path3v));
-    }
-
-    /**
-     * Adds a new geodetic point in the end of the path.
-     * @public
-     * @param {og.LonLat} lonLat - New coordinate.
-     * @param {number} [multiLineIndex=0] - Path part index, first by default.
-     */
-    addPointLonLat(lonLat, multiLineIndex) {
-        //
-        //TODO: could be optimized
-        //
-        multiLineIndex = multiLineIndex || 0;
-        if (multiLineIndex >= this._pathLonLat.length) {
-            this._pathLonLat.push([]);
-        }
-        this._pathLonLat[multiLineIndex].push(lonLat);
-        this.setPathLonLat([].concat(this._pathLonLat));
-    }
-
-    /**
-     * Clear Polyline object data.
-     * @public
-     */
-    clear() {
-        this._clearData();
-    }
-
-    setPointColor(color, index, segmentIndex = 0) {
-
-        if (this._renderNode) {
-
-            let colors = this._pathColors[segmentIndex];
-
-            if (!colors) {
-                if (this._path3v[segmentIndex] && index < this._path3v[segmentIndex].length) {
-                    this._pathColors[segmentIndex] = new Array(this._path3v[segmentIndex].length);
-                } else {
-                    return;
-                }
-            }
-
-            if (!colors[index]) {
-                colors[index] = new Array(color[R], color[G], color[B], color[A] || 1.0);
-            } else {
-                colors[index][R] = color[R];
-                colors[index][G] = color[G];
-                colors[index][B] = color[B];
-                colors[index][A] = color[A] || 1.0;
-            }
-
-            let c = this._colors,
-                k = 0, kk = 0;
-
-            for (var i = 0; i < segmentIndex; i++) {
-                kk += this._path3v[i].length * 16 + 32;
-            }
-
-            k = kk;
-
-            let r = color[R], g = color[G], b = color[B], a = color[A] || 1.0;
-
-            c[k] = r;
-            c[k + 1] = g;
-            c[k + 2] = b;
-            c[k + 3] = a;
-            c[k + 4] = r;
-            c[k + 5] = g;
-            c[k + 6] = b;
-            c[k + 7] = a;
-            c[k + 8] = r;
-            c[k + 9] = g;
-            c[k + 10] = b;
-            c[k + 11] = a;
-            c[k + 12] = r;
-            c[k + 13] = g;
-            c[k + 14] = b;
-            c[k + 15] = a;
-
-            this._changedBuffers[COLORS_BUFFER] = true;
-        } else {
-            let pathColors = this._pathColors[segmentIndex];
-            pathColors[index] = color;
-        }
-    }
-
-    /**
-     * Sets Polyline opacity.
-     * @public
-     * @param {number} opacity - Opacity.
-     */
-    setOpacity(opacity) {
-        this.color.w = opacity;
-    }
-
-    /**
-     * Sets Polyline thickness in screen pixels.
-     * @public
-     * @param {number} thickness - Thickness.
-     */
-    setThickness(thickness) {
-        this.thickness = thickness;
-    }
-
-    /**
-     * Returns thickness.
-     * @public
-     * @return {number} Thickness in screen pixels.
-     */
-    getThickness() {
-        return this.thickness;
-    }
-
-    /**
-     * Sets visibility.
-     * @public
-     * @param {boolean} visibility - Polyline visibility.
-     */
-    setVisibility(visibility) {
-        this.visibility = visibility;
-    }
-
-    /**
-     * Gets Polyline visibility.
-     * @public
-     * @return {boolean} Polyline visibility.
-     */
-    getVisibility() {
-        return this.visibility;
-    }
-
-    /**
-     * Assign with render node.
-     * @public
-     * @param {og.scene.RenderNode} renderNode -
-     */
-    setRenderNode(renderNode) {
-        this._renderNode = renderNode;
-        if (this._pathLonLat.length) {
-            this._createDataLonLat([].concat(this._pathLonLat));
-        } else {
-            this._createData3v([].concat(this._path3v));
-        }
-    }
-
-    /**
-     * @protected
-     */
-    _clearData() {
-        this._verticesHigh.length = 0;
-        this._verticesLow.length = 0;
-        this._orders.length = 0;
-        this._indexes.length = 0;
-        this._colors.length = 0;
-
-        this._verticesHigh = [];
-        this._verticesLow = [];
-        this._orders = [];
-        this._indexes = [];
-        this._colors = [];
-
-        this._path3v.length = 0;
-        this._pathLonLat.length = 0;
-        this._pathLonLatMerc.length = 0;
-
-        this._path3v = [];
-        this._pathLonLat = [];
-        this._pathLonLatMerc = [];
-    }
-
-    _createData3v(path3v) {
-        this._clearData();
-        Polyline.appendLineData3v(
-            path3v,
-            this._pathColors,
-            this._defaultColor,
-            this._closedLine,
-            this._verticesHigh,
-            this._verticesLow,
-            this._orders,
-            this._indexes,
-            this._renderNode.ellipsoid,
-            this._pathLonLat,
-            this._path3v,
-            this._pathLonLatMerc,
-            this._extent,
-            this._colors
-        );
-    }
-
-    _createDataLonLat(pathLonlat) {
-        this._clearData();
-        Polyline.appendLineDataLonLat(
-            pathLonlat,
-            this._pathColors,
-            this._defaultColor,
-            this._closedLine,
-            this._verticesHigh,
-            this._verticesLow,
-            this._orders,
-            this._indexes,
-            this._renderNode.ellipsoid,
-            this._path3v,
-            this._pathLonLat,
-            this._pathLonLatMerc,
-            this._extent,
-            this._colors
-        );
-    }
-
-    /**
-     * Removes from an entity.
-     * @public
-     */
-    remove() {
-        this._entity = null;
-
-        this._verticesHigh.length = 0;
-        this._verticesLow.length = 0;
-        this._orders.length = 0;
-        this._indexes.length = 0;
-        this._colors.length = 0;
-
-        this._verticesHigh = [];
-        this._verticesLow = [];
-        this._orders = [];
-        this._indexes = [];
-        this._colors = [];
-
-        this._deleteBuffers();
-
-        this._handler && this._handler.remove(this);
-    }
-
-    setPickingColor3v(color) {
-        this._pickingColor[0] = color.x / 255.0;
-        this._pickingColor[1] = color.y / 255.0;
-        this._pickingColor[2] = color.z / 255.0;
-    }
-
-    /**
-     * Returns polyline geodetic extent.
-     * @public
-     * @returns {og.Extent} - Geodetic extent
-     */
-    getExtent() {
-        return this._extent.clone();
-    }
-
-    /**
-     * Returns path cartesian coordinates.
-     * @return {Array.<og.Vec3>} Polyline path.
-     */
-    getPath3v() {
-        return this._path3v;
-    }
-
-    /**
-     * Returns geodetic path coordinates.
-     * @return {Array.<og.LonLat>} Polyline path.
-     */
-    getPathLonLat() {
-        return this._pathLonLat;
-    }
-
-    getPathColors() {
-        return this._pathColors;
-    }
-
-    setPathColors(pathColors) {
-        if (this._renderNode) {
-            //...
-        }
-    }
-
-    setPointColor(color, index, segmentIndex) {
-        let s = this._pathColors[segmentIndex];
-        if (s) {
-            s[index][0] = color[0];
-            s[index][1] = color[1];
-            s[index][2] = color[2];
-            s[index][3] = color[3];
-        }
-        //...
-    }
-
-    /**
-     * Sets geodetic coordinates.
-     * @public
-     * @param {Array.<Array.<number,number,number>>} pathLonLat - Polyline path cartesian coordinates.
-     * @param {Boolean} [forceEqual=false] - Makes assigning faster for size equal coordinates array.
-     */
-    setPathLonLat(pathLonLat, forceEqual) {
-        if (this._renderNode && this._renderNode.ellipsoid) {
-            if (forceEqual) {
-                this._setEqualPathLonLat(pathLonLat);
-                this._changedBuffers[VERTICES_BUFFER] = true;
-                this._changedBuffers[COLORS_BUFFER] = true;
-            } else {
-                this._createDataLonLat(pathLonLat);
-                this._changedBuffers[VERTICES_BUFFER] = true;
-                this._changedBuffers[INDEX_BUFFER] = true;
-                this._changedBuffers[COLORS_BUFFER] = true;
-            }
-        } else {
-            this._pathLonLat = [].concat(pathLonLat);
-        }
-    }
-
-    /**
-     * Sets Polyline cartesian coordinates.
-     * @public
-     * @param {Array.<Array.<number,number,number>>} path3v - Polyline path cartesian coordinates.
-     * @param {Boolean} [forceEqual=false] - Makes assigning faster for size equal coordinates array.
-     */
-    setPath3v(path3v, pathColors, forceEqual) {
-        if (pathColors) {
-            this._pathColors = [].concat(pathColors);
-        }
-        if (this._renderNode) {
-            if (forceEqual) {
-                this._setEqualPath3v(path3v);
-                this._changedBuffers[VERTICES_BUFFER] = true;
-                this._changedBuffers[COLORS_BUFFER] = true;
-            } else {
-                this._createData3v(path3v);
-                this._changedBuffers[VERTICES_BUFFER] = true;
-                this._changedBuffers[INDEX_BUFFER] = true;
-                this._changedBuffers[COLORS_BUFFER] = true;
-            }
-        } else {
-            this._path3v = [].concat(path3v);
-        }
-    }
-
-    draw() {
-        if (this.visibility && this._path3v.length) {
-
-            this._update();
-
-            var rn = this._renderNode;
-            var r = rn.renderer;
-            var sh = r.handler.programs.polyline_screen;
-            var p = sh._program;
-            var gl = r.handler.gl,
-                sha = p.attributes,
-                shu = p.uniforms;
-
-            sh.activate();
-
-            gl.polygonOffset(this._handler._entityCollection.polygonOffsetFactor, this._handler._entityCollection.polygonOffsetUnits);
-
-            gl.enable(gl.BLEND);
-            gl.blendEquationSeparate(gl.FUNC_ADD, gl.FUNC_ADD);
-            gl.blendFuncSeparate(gl.SRC_ALPHA, gl.ONE_MINUS_SRC_ALPHA, gl.ONE, gl.ONE_MINUS_SRC_ALPHA);
-            gl.disable(gl.CULL_FACE);
-
-            gl.uniformMatrix4fv(shu.proj, false, r.activeCamera._projectionMatrix._m);
-            gl.uniformMatrix4fv(shu.view, false, r.activeCamera._viewMatrix._m);
-
-            //gl.uniform4fv(shu.color, [this.color.x, this.color.y, this.color.z, this.color.w * this._handler._entityCollection._fadingOpacity]);
-
-            gl.uniform3fv(shu.eyePositionHigh, r.activeCamera.eyeHigh);
-            gl.uniform3fv(shu.eyePositionLow, r.activeCamera.eyeLow);
-
-            gl.uniform2fv(shu.uFloatParams, [rn._planetRadius2 || 0.0, r.activeCamera._tanViewAngle_hradOneByHeight]);
-            gl.uniform2fv(shu.viewport, [r.handler.canvas.width, r.handler.canvas.height]);
-            gl.uniform1f(shu.thickness, this.thickness * 0.5);
-
-
-            gl.bindBuffer(gl.ARRAY_BUFFER, this._colorsBuffer);
-            gl.vertexAttribPointer(sha.color, this._colorsBuffer.itemSize, gl.FLOAT, false, 0, 0);
-
-
-            var v = this._verticesHighBuffer;
-            gl.bindBuffer(gl.ARRAY_BUFFER, v);
-            gl.vertexAttribPointer(sha.prevHigh, v.itemSize, gl.FLOAT, false, 12, 0);
-            gl.vertexAttribPointer(sha.currentHigh, v.itemSize, gl.FLOAT, false, 12, 48);
-            gl.vertexAttribPointer(sha.nextHigh, v.itemSize, gl.FLOAT, false, 12, 96);
-
-            v = this._verticesLowBuffer;
-            gl.bindBuffer(gl.ARRAY_BUFFER, v);
-            gl.vertexAttribPointer(sha.prevLow, v.itemSize, gl.FLOAT, false, 12, 0);
-            gl.vertexAttribPointer(sha.currentLow, v.itemSize, gl.FLOAT, false, 12, 48);
-            gl.vertexAttribPointer(sha.nextLow, v.itemSize, gl.FLOAT, false, 12, 96);
-
-            gl.bindBuffer(gl.ARRAY_BUFFER, this._ordersBuffer);
-            gl.vertexAttribPointer(sha.order, this._ordersBuffer.itemSize, gl.FLOAT, false, 4, 0);
-
-            gl.bindBuffer(gl.ELEMENT_ARRAY_BUFFER, this._indexesBuffer);
-            gl.drawElements(gl.TRIANGLE_STRIP, this._indexesBuffer.numItems, gl.UNSIGNED_INT, 0);
-        }
-    }
-
-    drawPicking() {
-        if (this.visibility && this._path3v.length) {
-
-            var rn = this._renderNode;
-            var r = rn.renderer;
-            var sh = r.handler.programs.polyline_picking;
-            var p = sh._program;
-            var gl = r.handler.gl,
-                sha = p.attributes,
-                shu = p.uniforms;
-
-            sh.activate();
-
-            gl.polygonOffset(this._handler._entityCollection.polygonOffsetFactor, this._handler._entityCollection.polygonOffsetUnits);
-
-            gl.enable(gl.BLEND);
-            gl.blendEquationSeparate(gl.FUNC_ADD, gl.FUNC_ADD);
-            gl.blendFuncSeparate(gl.SRC_ALPHA, gl.ONE_MINUS_SRC_ALPHA, gl.ONE, gl.ONE_MINUS_SRC_ALPHA);
-            gl.disable(gl.CULL_FACE);
-
-            gl.uniformMatrix4fv(shu.proj, false, r.activeCamera._projectionMatrix._m);
-            gl.uniformMatrix4fv(shu.view, false, r.activeCamera._viewMatrix._m);
-
-            gl.uniform4fv(shu.color, [this._pickingColor[0], this._pickingColor[1], this._pickingColor[2], 1.0]);
-
-            gl.uniform3fv(shu.eyePositionHigh, r.activeCamera.eyeHigh);
-            gl.uniform3fv(shu.eyePositionLow, r.activeCamera.eyeLow);
-
-            gl.uniform2fv(shu.uFloatParams, [rn._planetRadius2 || 0.0, r.activeCamera._tanViewAngle_hradOneByHeight]);
-            gl.uniform2fv(shu.viewport, [r.handler.canvas.width, r.handler.canvas.height]);
-            gl.uniform1f(shu.thickness, this.thickness * 0.5);
-
-            var v = this._verticesHighBuffer;
-            gl.bindBuffer(gl.ARRAY_BUFFER, v);
-            gl.vertexAttribPointer(sha.prevHigh, v.itemSize, gl.FLOAT, false, 12, 0);
-            gl.vertexAttribPointer(sha.currentHigh, v.itemSize, gl.FLOAT, false, 12, 48);
-            gl.vertexAttribPointer(sha.nextHigh, v.itemSize, gl.FLOAT, false, 12, 96);
-
-            v = this._verticesLowBuffer;
-            gl.bindBuffer(gl.ARRAY_BUFFER, v);
-            gl.vertexAttribPointer(sha.prevLow, v.itemSize, gl.FLOAT, false, 12, 0);
-            gl.vertexAttribPointer(sha.currentLow, v.itemSize, gl.FLOAT, false, 12, 48);
-            gl.vertexAttribPointer(sha.nextLow, v.itemSize, gl.FLOAT, false, 12, 96);
-
-            gl.bindBuffer(gl.ARRAY_BUFFER, this._ordersBuffer);
-            gl.vertexAttribPointer(sha.order, this._ordersBuffer.itemSize, gl.FLOAT, false, 4, 0);
-
-            gl.bindBuffer(gl.ELEMENT_ARRAY_BUFFER, this._indexesBuffer);
-            gl.drawElements(gl.TRIANGLE_STRIP, this._indexesBuffer.numItems, gl.UNSIGNED_INT, 0);
-        }
-    }
-
-    /**
-     * Refresh buffers.
-     * @protected
-     */
-    _refresh() {
-        var i = this._changedBuffers.length;
-        while (i--) {
-            this._changedBuffers[i] = true;
-        }
-    }
-
-    /**
-     * Updates render buffers.
-     * @protected
-     */
-    _update() {
-        if (this._renderNode) {
-            var i = this._changedBuffers.length;
-            while (i--) {
-                if (this._changedBuffers[i]) {
-                    this._buffersUpdateCallbacks[i].call(this);
-                    this._changedBuffers[i] = false;
-                }
-            }
-        }
-    }
-
-    /**
-     * Clear GL buffers.
-     * @protected
-     */
-    _deleteBuffers() {
-        if (this._renderNode) {
-            var r = this._renderNode.renderer,
-                gl = r.handler.gl;
-
-            gl.deleteBuffer(this._verticesHighBuffer);
-            gl.deleteBuffer(this._verticesLowBuffer);
-            gl.deleteBuffer(this._ordersBuffer);
-            gl.deleteBuffer(this._indexesBuffer);
-            gl.deleteBuffer(this._colorsBuffer);
-
-            this._verticesHighBuffer = null;
-            this._verticesLowBuffer = null;
-            this._ordersBuffer = null;
-            this._indexesBuffer = null;
-            this._colorsBuffer = null;
-        }
-    }
-
-    /**
-     * Creates gl main data buffer.
-     * @protected
-     */
-    _createVerticesBuffer() {
-        var h = this._renderNode.renderer.handler;
-        h.gl.deleteBuffer(this._verticesHighBuffer);
-        h.gl.deleteBuffer(this._verticesLowBuffer);
-        this._verticesHighBuffer = h.createArrayBuffer(new Float32Array(this._verticesHigh), 3, this._verticesHigh.length / 3);
-        this._verticesLowBuffer = h.createArrayBuffer(new Float32Array(this._verticesLow), 3, this._verticesLow.length / 3);
-    }
-
-    /**
-     * Creates gl index and order buffer.
-     * @protected
-     */
-    _createIndexBuffer() {
-        var h = this._renderNode.renderer.handler;
-        h.gl.deleteBuffer(this._ordersBuffer);
-        h.gl.deleteBuffer(this._indexesBuffer);
-        this._ordersBuffer = h.createArrayBuffer(new Float32Array(this._orders), 1, this._orders.length / 2);
-        this._indexesBuffer = h.createElementArrayBuffer(new Uint32Array(this._indexes), 1, this._indexes.length);
-    }
-
-    _createColorsBuffer() {
-        var h = this._renderNode.renderer.handler;
-        h.gl.deleteBuffer(this._colorsBuffer);
-        this._colorsBuffer = h.createArrayBuffer(new Float32Array(this._colors), 4, this._colors.length / 4);
-    }
-}
-
+/**
+ * @module og/entity/Polyline
+ */
+
+'use strict';
+
+import * as utils from '../utils/shared.js';
+import { Extent } from '../Extent.js';
+import { LonLat } from '../LonLat.js';
+import { Vec3 } from '../math/Vec3.js';
+import { Vec4 } from '../math/Vec4.js';
+import { doubleToTwoFloats } from '../math/coder.js';
+
+const VERTICES_BUFFER = 0;
+const INDEX_BUFFER = 1;
+const COLORS_BUFFER = 2;
+
+const R = 0;
+const G = 1;
+const B = 2;
+const A = 3;
+
+/**
+ * Polyline object.
+ * @class
+ * @param {Object} [options] - Polyline options:
+ * @param {number} [options.thickness] - Thickness in screen pixels 1.5 is default.
+ * @param {og.Vec4} [options.color] - RGBA color.
+ * @param {Boolean} [options.opacity] - Line opacity.
+ * @param {Boolean} [options.visibility] - Polyline visibility. True default.
+ * @param {Boolean} [options.isClosed] - Closed geometry type identificator.
+ * @param {Array.<Array.<number,number,number>>} [options.pathLonLat] - Polyline geodetic coordinates array.
+ * @param {Array.<Array.<number,number,number>>} [options.path3v] - LinesString cartesian coordinates array. [[0,0,0], [1,1,1],...]
+ * @param {Array.<Array.<number,number,number, number>>} [options.pathColors] - Coordinates color. [[1,0,0,1], [0,1,0,1],...] for right and green colors.
+ */
+class Polyline {
+    constructor(options) {
+
+        options = options || {};
+
+        /**
+         * Object unic identifier.
+         * @public
+         * @readonly
+         * @type {number}
+         */
+        this.id = Polyline._staticCounter++;
+
+        this.altitude = 0.0;
+
+        /**
+         * Polyline thickness in screen pixels.
+         * @public
+         * @type {number}
+         */
+        this.thickness = options.thickness || 1.5;
+
+        /**
+         * Polyline RGBA color.
+         * @public
+         * @type {Array<Number,Number,Number,Number>}
+         */
+        this._defaultColor = utils.htmlColorToFloat32Array(options.color, options.opacity);//utils.createColorRGBA(options.color, new Vec4(1.0, 1.0, 1.0, 1.0));
+
+        /**
+         * Polyline visibility.
+         * @public
+         * @type {boolean}
+         */
+        this.visibility = (options.visibility != undefined ? options.visibility : true);
+
+        /**
+         * Polyline geometry ring type identificator.
+         * @protected
+         * @type {Boolean}
+         */
+        this._closedLine = options.isClosed || false;
+
+        /**
+         * Polyline cartesian coordinates.
+         * @private
+         * @type {Array.<og.Vec3>}
+         */
+        this._path3v = [];
+
+        /**
+         * Polyline geodetic degrees coordiantes.
+         * @private
+         * @type {Array.<og.LonLat>}
+         */
+        this._pathLonLat = [];
+
+        /**
+         * Polyline geodetic mercator coordinates.
+         * @private
+         * @type {Array.<og.LonLat>}
+         */
+        this._pathLonLatMerc = [];
+
+        this._pathColors = options.pathColors || [];
+
+        /**
+         * Polyline geodetic extent.
+         * @protected
+         * @type {og.Extent}
+         */
+        this._extent = new Extent();
+
+        this._verticesHigh = [];
+        this._verticesLow = [];
+        this._orders = [];
+        this._indexes = [];
+        this._colors = [];
+
+        this._verticesHighBuffer = null;
+        this._verticesLowBuffer = null;
+        this._ordersBuffer = null;
+        this._indexesBuffer = null;
+        this._colorsBuffer = null;
+
+        this._pickingColor = [0, 0, 0];
+
+        this._renderNode = null;
+
+        /**
+         * Entity instance that holds this Polyline.
+         * @private
+         * @type {og.Entity}
+         */
+        this._entity = null;
+
+        /**
+         * Handler that stores and renders this Polyline object.
+         * @private
+         * @type {og.PolylineHandler}
+         */
+        this._handler = null;
+        this._handlerIndex = -1;
+
+        this._buffersUpdateCallbacks = [];
+        this._buffersUpdateCallbacks[VERTICES_BUFFER] = this._createVerticesBuffer;
+        this._buffersUpdateCallbacks[INDEX_BUFFER] = this._createIndexBuffer;
+        this._buffersUpdateCallbacks[COLORS_BUFFER] = this._createColorsBuffer;
+
+        this._changedBuffers = new Array(this._buffersUpdateCallbacks.length);
+
+        //create path
+        if (options.pathLonLat) {
+            this.setPathLonLat(options.pathLonLat);
+        } else if (options.path3v) {
+            this.setPath3v(options.path3v);
+        }
+
+        this._refresh();
+    }
+
+    static get _staticCounter() {
+        if (!this._counter && this._counter !== 0) {
+            this._counter = 0;
+        }
+        return this._counter;
+    }
+
+    static set _staticCounter(n) {
+        this._counter = n;
+    }
+
+
+    /**
+     * Appends to the line array new cartesian coordinates line data.
+     * @param {Array.<Array.<number, number, number>>} path3v - Line coordinates path array.
+     * @param {Boolean} isClosed - Identificator for the closed line data creation.
+     * @param {Number[]} outVertices - Out vertices data array.
+     * @param {Number[]} outOrders - Out vertices orders data array.
+     * @param {Number[]} outIndexes - Out vertices indexes data array.
+     * @param {og.Ellipsoid} [ellipsoid] - Ellipsoid to coordinates transformation.
+     * @param {Array.<Array.<og.LonLat>>} [outTransformedPathLonLat] - Geodetic coordinates out array.
+     * @param {Array.<Array.<og.LonLat>>} [outPath3v] - Cartesian coordinates out array.
+     * @param {Array.<Array.<og.LonLat>>} [outTransformedPathMerc] - Mercator coordinates out array.
+     * @param {og.Extent} outExtent - Geodetic line extent.
+     * @static
+     */
+    static appendLineData3v(
+        path3v,
+        pathColors,
+        defaultColor,
+        isClosed,
+        outVerticesHigh,
+        outVerticesLow,
+        outOrders,
+        outIndexes,
+        ellipsoid,
+        outTransformedPathLonLat,
+        outPath3v,
+        outTransformedPathMerc,
+        outExtent,
+        outColors
+    ) {
+
+        var index = 0;
+
+        var v_high = new Vec3(),
+            v_low = new Vec3();
+
+        if (outExtent) {
+            outExtent.southWest.set(180.0, 90.0);
+            outExtent.northEast.set(-180.0, -90.0);
+        }
+
+        if (outIndexes.length > 0) {
+            index = outIndexes[outIndexes.length - 5] + 9;
+            outIndexes.push(index, index);
+        } else {
+            outIndexes.push(0, 0);
+        }
+
+        for (var j = 0, len = path3v.length; j < len; j++) {
+            var path = path3v[j],
+                pathColors_j = pathColors[j];
+
+            outTransformedPathLonLat[j] = [];
+            outTransformedPathMerc[j] = [];
+            outPath3v[j] = [];
+
+            if (path.length === 0) {
+                continue;
+            }
+
+            var startIndex = index;
+
+            var last;
+
+            if (isClosed) {
+                last = path[path.length - 1];
+                if (last instanceof Array) {
+                    last = new Vec3(last[0], last[1], last[2]);
+                }
+            } else {
+                var p0 = path[0],
+                    p1 = path[1] || p0;
+                if (p0 instanceof Array) {
+                    p0 = new Vec3(p0[0], p0[1], p0[2]);
+                }
+                if (p1 instanceof Array) {
+                    p1 = new Vec3(p1[0], p1[1], p1[2]);
+                }
+                last = new Vec3(p0.x + p0.x - p1.x, p0.y + p0.y - p1.y, p0.z + p0.z - p1.z);
+            }
+
+            let color = defaultColor;
+
+            if (pathColors_j && pathColors_j[0]) {
+                color = pathColors_j[0];
+            }
+
+            Vec3.doubleToTwoFloats(last, v_high, v_low);
+            outVerticesHigh.push(v_high.x, v_high.y, v_high.z, v_high.x, v_high.y, v_high.z, v_high.x, v_high.y, v_high.z, v_high.x, v_high.y, v_high.z);
+            outVerticesLow.push(v_low.x, v_low.y, v_low.z, v_low.x, v_low.y, v_low.z, v_low.x, v_low.y, v_low.z, v_low.x, v_low.y, v_low.z);
+
+            let r = color[R], g = color[G], b = color[B], a = (color[A] != undefined ? color[A] : 1.0);
+
+            if (j > 0) {
+                outColors.push(r, g, b, a, r, g, b, a, r, g, b, a, r, g, b, a);
+            }
+
+            outOrders.push(1, -1, 2, -2);
+
+            for (let i = 0, len = path.length; i < len; i++) {
+
+                var cur = path[i];
+
+                if (cur instanceof Array) {
+                    cur = new Vec3(cur[0], cur[1], cur[2]);
+                }
+
+                outPath3v[j].push(cur);
+
+                if (ellipsoid) {
+                    var lonLat = ellipsoid.cartesianToLonLat(cur);
+                    outTransformedPathLonLat[j].push(lonLat);
+                    outTransformedPathMerc[j].push(lonLat.forwardMercator());
+
+                    if (lonLat.lon < outExtent.southWest.lon)
+                        outExtent.southWest.lon = lonLat.lon;
+                    if (lonLat.lat < outExtent.southWest.lat)
+                        outExtent.southWest.lat = lonLat.lat;
+                    if (lonLat.lon > outExtent.northEast.lon)
+                        outExtent.northEast.lon = lonLat.lon;
+                    if (lonLat.lat > outExtent.northEast.lat)
+                        outExtent.northEast.lat = lonLat.lat;
+                }
+
+                if (pathColors_j && pathColors_j[i]) {
+                    color = pathColors_j[i];
+                }
+
+                r = color[R], g = color[G], b = color[B], a = (color[A] != undefined ? color[A] : 1.0);
+
+                Vec3.doubleToTwoFloats(cur, v_high, v_low);
+                outVerticesHigh.push(v_high.x, v_high.y, v_high.z, v_high.x, v_high.y, v_high.z, v_high.x, v_high.y, v_high.z, v_high.x, v_high.y, v_high.z);
+                outVerticesLow.push(v_low.x, v_low.y, v_low.z, v_low.x, v_low.y, v_low.z, v_low.x, v_low.y, v_low.z, v_low.x, v_low.y, v_low.z);
+
+                outColors.push(r, g, b, a, r, g, b, a, r, g, b, a, r, g, b, a);
+
+                outOrders.push(1, -1, 2, -2);
+                outIndexes.push(index++, index++, index++, index++);
+            }
+
+            var first;
+            if (isClosed) {
+                first = path[0];
+                if (first instanceof Array) {
+                    first = new Vec3(first[0], first[1], first[2]);
+                }
+                outIndexes.push(startIndex, startIndex + 1, startIndex + 1, startIndex + 1);
+            } else {
+                let p0 = path[path.length - 1],
+                    p1 = path[path.length - 2] || p0;
+                if (p0 instanceof Array) {
+                    p0 = new Vec3(p0[0], p0[1], p0[2]);
+                }
+                if (p1 instanceof Array) {
+                    p1 = new Vec3(p1[0], p1[1], p1[2]);
+                }
+                first = new Vec3(p0.x + p0.x - p1.x, p0.y + p0.y - p1.y, p0.z + p0.z - p1.z);
+                outIndexes.push(index - 1, index - 1, index - 1, index - 1);
+            }
+
+            if (pathColors_j && pathColors_j[path.length - 1]) {
+                color = pathColors_j[path.length - 1];
+            }
+
+            r = color[R], g = color[G], b = color[B], a = (color[A] != undefined ? color[A] : 1.0);
+
+            Vec3.doubleToTwoFloats(first, v_high, v_low);
+            outVerticesHigh.push(v_high.x, v_high.y, v_high.z, v_high.x, v_high.y, v_high.z, v_high.x, v_high.y, v_high.z, v_high.x, v_high.y, v_high.z);
+            outVerticesLow.push(v_low.x, v_low.y, v_low.z, v_low.x, v_low.y, v_low.z, v_low.x, v_low.y, v_low.z, v_low.x, v_low.y, v_low.z);
+
+            outColors.push(r, g, b, a, r, g, b, a, r, g, b, a, r, g, b, a);
+
+            outOrders.push(1, -1, 2, -2);
+
+            if (j < path3v.length - 1 && path3v[j + 1].length !== 0) {
+                index += 8;
+                outIndexes.push(index, index);
+            }
+        }
+    }
+
+    /**
+     * Appends to the line new cartesian coordinates point data.
+     * @param {Array.<Array.<number, number, number>>} path3v - Line coordinates path array.
+     * @param {Boolean} isClosed - Identificator for the closed line data creation.
+     * @param {Number[]} outVertices - Out vertices data array.
+     * @param {Number[]} outOrders - Out vertices orders data array.
+     * @param {Number[]} outIndexes - Out vertices indexes data array.
+     * @param {og.Ellipsoid} [ellipsoid] - Ellipsoid to coordinates transformation.
+     * @param {Array.<Array.<og.LonLat>>} [outTransformedPathLonLat] - Geodetic coordinates out array.
+     * @param {Array.<Array.<og.LonLat>>} [outPath3v] - Cartesian coordinates out array.
+     * @param {Array.<Array.<og.LonLat>>} [outTransformedPathMerc] - Mercator coordinates out array.
+     * @param {og.Extent} outExtent - Geodetic line extent.
+     * @static
+     */
+    static appendPoint3v(
+        path3v,
+        point3v,
+        pathColors,
+        color,
+        isClosed,
+        outVerticesHigh,
+        outVerticesLow,
+        outColors,
+        outOrders,
+        outIndexes,
+        ellipsoid,
+        outTransformedPathLonLat,
+        outTransformedPathMerc,
+        outExtent
+    ) {
+
+        var v_high = new Vec3(),
+            v_low = new Vec3();
+
+        var ii = outIndexes.length - 4,
+            index = outIndexes[ii - 1] + 1;
+
+        if (path3v.length === 0) {
+            path3v.push([]);
+            if (!pathColors[0]) {
+                pathColors[0] = [];
+            }
+        } else if (!pathColors[path3v.length - 1]) {
+            pathColors[path3v.length - 1] = [];
+        }
+
+        var path = path3v[path3v.length - 1],
+            len = path.length;
+
+        path.push(point3v);
+
+        let r = color[R], g = color[G], b = color[B], a = (color[A] != undefined ? color[A] : 1.0),
+            pathColors_last = pathColors[path3v.length - 1];
+
+        if (pathColors_last[len]) {
+            pathColors_last[len][R] = r;
+            pathColors_last[len][G] = g;
+            pathColors_last[len][B] = b;
+            pathColors_last[len][A] = a;
+        } else {
+            pathColors_last.push(color);
+        }
+
+        if (len === 1) {
+            var last;
+            if (isClosed) {
+                last = path[len - 1];
+                if (last instanceof Array) {
+                    last = new Vec3(last[0], last[1], last[2]);
+                }
+            } else {
+                var p0 = path[0],
+                    p1 = path[1] || p0;
+                if (p0 instanceof Array) {
+                    p0 = new Vec3(p0[0], p0[1], p0[2]);
+                }
+                if (p1 instanceof Array) {
+                    p1 = new Vec3(p1[0], p1[1], p1[2]);
+                }
+                last = new Vec3(p0.x + p0.x - p1.x, p0.y + p0.y - p1.y, p0.z + p0.z - p1.z);
+            }
+
+            Vec3.doubleToTwoFloats(last, v_high, v_low);
+
+            let vi = outVerticesHigh.length - 3 * 12;
+
+            outVerticesHigh[vi] = v_high.x;
+            outVerticesHigh[vi + 1] = v_high.y;
+            outVerticesHigh[vi + 2] = v_high.z;
+            outVerticesHigh[vi + 3] = v_high.x;
+            outVerticesHigh[vi + 4] = v_high.y;
+            outVerticesHigh[vi + 5] = v_high.z;
+            outVerticesHigh[vi + 6] = v_high.x;
+            outVerticesHigh[vi + 7] = v_high.y;
+            outVerticesHigh[vi + 8] = v_high.z;
+            outVerticesHigh[vi + 9] = v_high.x;
+            outVerticesHigh[vi + 10] = v_high.y;
+            outVerticesHigh[vi + 11] = v_high.z;
+
+            outVerticesLow[vi] = v_low.x;
+            outVerticesLow[vi + 1] = v_low.y;
+            outVerticesLow[vi + 2] = v_low.z;
+            outVerticesLow[vi + 3] = v_low.x;
+            outVerticesLow[vi + 4] = v_low.y;
+            outVerticesLow[vi + 5] = v_low.z;
+            outVerticesLow[vi + 6] = v_low.x;
+            outVerticesLow[vi + 7] = v_low.y;
+            outVerticesLow[vi + 8] = v_low.z;
+            outVerticesLow[vi + 9] = v_low.x;
+            outVerticesLow[vi + 10] = v_low.y;
+            outVerticesLow[vi + 11] = v_low.z;
+
+        }
+
+        var startIndex = index;
+
+        if (ellipsoid) {
+
+            var transformedPathLonLat = outTransformedPathLonLat[outTransformedPathLonLat.length - 1],
+                transformedPathMerc = outTransformedPathMerc[outTransformedPathMerc.length - 1];
+
+            let lonLat = ellipsoid.cartesianToLonLat(point3v);
+            transformedPathLonLat.push(lonLat);
+            transformedPathMerc.push(lonLat.forwardMercator());
+
+            if (lonLat.lon < outExtent.southWest.lon)
+                outExtent.southWest.lon = lonLat.lon;
+            if (lonLat.lat < outExtent.southWest.lat)
+                outExtent.southWest.lat = lonLat.lat;
+            if (lonLat.lon > outExtent.northEast.lon)
+                outExtent.northEast.lon = lonLat.lon;
+            if (lonLat.lat > outExtent.northEast.lat)
+                outExtent.northEast.lat = lonLat.lat;
+        }
+
+        Vec3.doubleToTwoFloats(point3v, v_high, v_low);
+
+        let vi = outVerticesHigh.length - 12;
+
+        outVerticesHigh[vi] = v_high.x;
+        outVerticesHigh[vi + 1] = v_high.y;
+        outVerticesHigh[vi + 2] = v_high.z;
+        outVerticesHigh[vi + 3] = v_high.x;
+        outVerticesHigh[vi + 4] = v_high.y;
+        outVerticesHigh[vi + 5] = v_high.z;
+        outVerticesHigh[vi + 6] = v_high.x;
+        outVerticesHigh[vi + 7] = v_high.y;
+        outVerticesHigh[vi + 8] = v_high.z;
+        outVerticesHigh[vi + 9] = v_high.x;
+        outVerticesHigh[vi + 10] = v_high.y;
+        outVerticesHigh[vi + 11] = v_high.z;
+
+        outVerticesLow[vi] = v_low.x;
+        outVerticesLow[vi + 1] = v_low.y;
+        outVerticesLow[vi + 2] = v_low.z;
+        outVerticesLow[vi + 3] = v_low.x;
+        outVerticesLow[vi + 4] = v_low.y;
+        outVerticesLow[vi + 5] = v_low.z;
+        outVerticesLow[vi + 6] = v_low.x;
+        outVerticesLow[vi + 7] = v_low.y;
+        outVerticesLow[vi + 8] = v_low.z;
+        outVerticesLow[vi + 9] = v_low.x;
+        outVerticesLow[vi + 10] = v_low.y;
+        outVerticesLow[vi + 11] = v_low.z;
+
+        let ci = outColors.length - 16;
+
+        outColors[ci] = r;
+        outColors[ci + 1] = g;
+        outColors[ci + 2] = b;
+        outColors[ci + 3] = a;
+        outColors[ci + 4] = r;
+        outColors[ci + 5] = g;
+        outColors[ci + 6] = b;
+        outColors[ci + 7] = a;
+        outColors[ci + 8] = r;
+        outColors[ci + 9] = g;
+        outColors[ci + 10] = b;
+        outColors[ci + 11] = a;
+        outColors[ci + 12] = r;
+        outColors[ci + 13] = g;
+        outColors[ci + 14] = b;
+        outColors[ci + 15] = a;
+
+        outIndexes[ii] = index++;
+        outIndexes[ii + 1] = index++;
+        outIndexes[ii + 2] = index++;
+        outIndexes[ii + 3] = index++;
+        //}
+
+        //
+        // Close path
+        //
+        var first;
+        if (isClosed) {
+            first = path[0];
+            outIndexes.push(startIndex, startIndex + 1, startIndex + 1, startIndex + 1);
+        } else {
+            let p0 = path[path.length - 1],
+                p1 = path[path.length - 2] || p0;
+
+            first = new Vec3(p0.x + p0.x - p1.x, p0.y + p0.y - p1.y, p0.z + p0.z - p1.z);
+            outIndexes.push(index - 1, index - 1, index - 1, index - 1);
+        }
+
+        Vec3.doubleToTwoFloats(first, v_high, v_low);
+        outVerticesHigh.push(v_high.x, v_high.y, v_high.z, v_high.x, v_high.y, v_high.z, v_high.x, v_high.y, v_high.z, v_high.x, v_high.y, v_high.z);
+        outVerticesLow.push(v_low.x, v_low.y, v_low.z, v_low.x, v_low.y, v_low.z, v_low.x, v_low.y, v_low.z, v_low.x, v_low.y, v_low.z);
+
+        outColors.push(r, g, b, a, r, g, b, a, r, g, b, a, r, g, b, a);
+
+        outOrders.push(1, -1, 2, -2);
+    }
+
+    /**
+     * Appends to the line array new geodetic coordinates line data.
+     * @param {Array.<Array.<number, number, number>>} pathLonLat - Line geodetic coordinates path array.
+     * @param {Boolean} isClosed - Identificator for the closed line data creation.
+     * @param {Number[]} outVertices - Out vertices data array.
+     * @param {Number[]} outOrders - Out vertices orders data array.
+     * @param {Number[]} outIndexes - Out indexes data array.
+     * @param {og.Ellipsoid} ellipsoid - Ellipsoid to coordinates transformation.
+     * @param {Array.<Array.<Number, Number, Number>>} outTransformedPathCartesian - Cartesian coordinates out array.
+     * @param {Array.<Array.<og.LonLat>>} outPathLonLat - Geographic coordinates out array.
+     * @param {Array.<Array.<og.LonLat>>} outTransformedPathMerc - Mercator coordinates out array.
+     * @param {og.Extent} outExtent - Geodetic line extent.
+     * @static
+     */
+    static appendLineDataLonLat(pathLonLat, pathColors, defaultColor, isClosed, outVerticesHigh, outVerticesLow, outOrders, outIndexes,
+        ellipsoid, outTransformedPathCartesian, outPathLonLat, outTransformedPathMerc, outExtent, outColors) {
+
+        var index = 0;
+
+        var v_high = new Vec3(),
+            v_low = new Vec3();
+
+        if (outExtent) {
+            outExtent.southWest.set(180.0, 90.0);
+            outExtent.northEast.set(-180.0, -90.0);
+        }
+
+        if (outIndexes.length > 0) {
+            index = outIndexes[outIndexes.length - 5] + 9;
+            outIndexes.push(index, index);
+        } else {
+            outIndexes.push(0, 0);
+        }
+
+        for (var j = 0, len = pathLonLat.length; j < len; j++) {
+            var path = pathLonLat[j],
+                pathColors_j = pathColors[j];
+
+            outTransformedPathCartesian[j] = [];
+            outTransformedPathMerc[j] = [];
+            outPathLonLat[j] = [];
+
+            if (path.length === 0) {
+                continue;
+            }
+
+            var startIndex = index;
+
+            var last;
+
+            if (isClosed) {
+                let pp = path[path.length - 1];
+                if (pp instanceof Array) {
+                    last = ellipsoid.lonLatToCartesian(new LonLat(pp[0], pp[1], pp[2]));
+                } else {
+                    last = ellipsoid.lonLatToCartesian(pp);
+                }
+            } else {
+                let p0, p1;
+                let pp = path[0];
+                if (pp instanceof Array) {
+                    p0 = ellipsoid.lonLatToCartesian(new LonLat(pp[0], pp[1], pp[2]));
+                } else {
+                    p0 = ellipsoid.lonLatToCartesian(pp);
+                }
+
+                pp = path[1];
+
+                if (!pp) {
+                    pp = path[0];
+                }
+
+                if (pp instanceof Array) {
+                    p1 = ellipsoid.lonLatToCartesian(new LonLat(pp[0], pp[1], pp[2]));
+                } else {
+                    p1 = ellipsoid.lonLatToCartesian(pp);
+                }
+
+                last = new Vec3(p0.x + p0.x - p1.x, p0.y + p0.y - p1.y, p0.z + p0.z - p1.z);
+            }
+
+            let color = defaultColor;
+
+            if (pathColors_j && pathColors_j[0]) {
+                color = pathColors_j[0];
+            }
+
+            Vec3.doubleToTwoFloats(last, v_high, v_low);
+            outVerticesHigh.push(v_high.x, v_high.y, v_high.z, v_high.x, v_high.y, v_high.z, v_high.x, v_high.y, v_high.z, v_high.x, v_high.y, v_high.z);
+            outVerticesLow.push(v_low.x, v_low.y, v_low.z, v_low.x, v_low.y, v_low.z, v_low.x, v_low.y, v_low.z, v_low.x, v_low.y, v_low.z);
+
+            let r = color[R], g = color[G], b = color[B], a = (color[A] != undefined ? color[A] : 1.0);
+
+            if (j > 0) {
+                outColors.push(r, g, b, a, r, g, b, a, r, g, b, a, r, g, b, a);
+            }
+
+            outOrders.push(1, -1, 2, -2);
+
+            for (let i = 0, len = path.length; i < len; i++) {
+
+                var cur = path[i];
+
+                if (cur instanceof Array) {
+                    cur = new LonLat(cur[0], cur[1], cur[2]);
+                }
+
+                if (pathColors_j && pathColors_j[i]) {
+                    color = pathColors_j[i];
+                }
+
+                r = color[R], g = color[G], b = color[B], a = (color[A] != undefined ? color[A] : 1.0);
+
+                var cartesian = ellipsoid.lonLatToCartesian(cur);
+                outTransformedPathCartesian[j].push(cartesian);
+                outPathLonLat[j].push(cur);
+                outTransformedPathMerc[j].push(cur.forwardMercator());
+
+                Vec3.doubleToTwoFloats(cartesian, v_high, v_low);
+                outVerticesHigh.push(v_high.x, v_high.y, v_high.z, v_high.x, v_high.y, v_high.z, v_high.x, v_high.y, v_high.z, v_high.x, v_high.y, v_high.z);
+                outVerticesLow.push(v_low.x, v_low.y, v_low.z, v_low.x, v_low.y, v_low.z, v_low.x, v_low.y, v_low.z, v_low.x, v_low.y, v_low.z);
+
+                outColors.push(r, g, b, a, r, g, b, a, r, g, b, a, r, g, b, a);
+
+                outOrders.push(1, -1, 2, -2);
+                outIndexes.push(index++, index++, index++, index++);
+
+                if (cur.lon < outExtent.southWest.lon)
+                    outExtent.southWest.lon = cur.lon;
+                if (cur.lat < outExtent.southWest.lat)
+                    outExtent.southWest.lat = cur.lat;
+                if (cur.lon > outExtent.northEast.lon)
+                    outExtent.northEast.lon = cur.lon;
+                if (cur.lat > outExtent.northEast.lat)
+                    outExtent.northEast.lat = cur.lat;
+            }
+
+            var first;
+            if (isClosed) {
+                let pp = path[0];
+                if (pp instanceof Array) {
+                    first = ellipsoid.lonLatToCartesian(new LonLat(pp[0], pp[1], pp[2]));
+                } else {
+                    first = ellipsoid.lonLatToCartesian(pp);
+                }
+                outIndexes.push(startIndex, startIndex + 1, startIndex + 1, startIndex + 1);
+            } else {
+                let p0, p1;
+                let pp = path[path.length - 1];
+                if (pp instanceof Array) {
+                    p0 = ellipsoid.lonLatToCartesian(new LonLat(pp[0], pp[1], pp[2]));
+                } else {
+                    p0 = ellipsoid.lonLatToCartesian(pp);
+                }
+
+                pp = path[path.length - 2];
+
+                if (!pp) {
+                    pp = path[0];
+                }
+
+                if (pp instanceof Array) {
+                    p1 = ellipsoid.lonLatToCartesian(new LonLat(pp[0], pp[1], pp[2]));
+                } else {
+                    p1 = ellipsoid.lonLatToCartesian(pp);
+                }
+                first = new Vec3(p0.x + p0.x - p1.x, p0.y + p0.y - p1.y, p0.z + p0.z - p1.z);
+                outIndexes.push(index - 1, index - 1, index - 1, index - 1);
+            }
+
+            if (pathColors_j && pathColors_j[path.length - 1]) {
+                color = pathColors_j[path.length - 1];
+            }
+
+            r = color[R], g = color[G], b = color[B], a = (color[A] != undefined ? color[A] : 1.0);
+
+            Vec3.doubleToTwoFloats(first, v_high, v_low);
+            outVerticesHigh.push(v_high.x, v_high.y, v_high.z, v_high.x, v_high.y, v_high.z, v_high.x, v_high.y, v_high.z, v_high.x, v_high.y, v_high.z);
+            outVerticesLow.push(v_low.x, v_low.y, v_low.z, v_low.x, v_low.y, v_low.z, v_low.x, v_low.y, v_low.z, v_low.x, v_low.y, v_low.z);
+
+            outColors.push(r, g, b, a, r, g, b, a, r, g, b, a, r, g, b, a);
+
+            outOrders.push(1, -1, 2, -2);
+
+            if (j < pathLonLat.length - 1 && pathLonLat[j + 1].length !== 0) {
+                index += 8;
+                outIndexes.push(index, index);
+            }
+        }
+    }
+
+    /**
+     * Sets polyline path with cartesian coordinates.
+     * @protected
+     * @param {pg.math.Vector3[]} path3v - Cartesian coordinates.
+     */
+    _setEqualPath3v(path3v) {
+
+        var extent = this._extent;
+        extent.southWest.set(180, 90);
+        extent.northEast.set(-180, -90);
+
+        var v_high = new Vec3(),
+            v_low = new Vec3();
+
+        var vh = this._verticesHigh,
+            vl = this._verticesLow,
+            l = this._pathLonLat,
+            m = this._pathLonLatMerc,
+            k = 0;
+
+        var ellipsoid = this._renderNode.ellipsoid;
+
+        for (var j = 0; j < path3v.length; j++) {
+            var path = path3v[j];
+
+            var last;
+            if (this._closedLine) {
+                last = path[path.length - 1]
+            } else {
+                last = new Vec3(path[0].x + path[0].x - path[1].x, path[0].y + path[0].y - path[1].y, path[0].z + path[0].z - path[1].z);
+            }
+
+            Vec3.doubleToTwoFloats(last, v_high, v_low);
+
+            vh[k] = v_high.x;
+            vl[k++] = v_low.x;
+            vh[k] = v_high.y;
+            vl[k++] = v_low.y;
+            vh[k] = v_high.z;
+            vl[k++] = v_low.z;
+            vh[k] = v_high.x;
+            vl[k++] = v_low.x;
+            vh[k] = v_high.y;
+            vl[k++] = v_low.y;
+            vh[k] = v_high.z;
+            vl[k++] = v_low.z;
+            vh[k] = v_high.x;
+            vl[k++] = v_low.x;
+            vh[k] = v_high.y;
+            vl[k++] = v_low.y;
+            vh[k] = v_high.z;
+            vl[k++] = v_low.z;
+            vh[k] = v_high.x;
+            vl[k++] = v_low.x;
+            vh[k] = v_high.y;
+            vl[k++] = v_low.y;
+            vh[k] = v_high.z;
+            vl[k++] = v_low.z;
+
+            for (var i = 0; i < path.length; i++) {
+
+                var cur = path[i],
+                    pji = this._path3v[j][i];
+
+                pji.x = cur.x;
+                pji.y = cur.y;
+                pji.z = cur.z;
+
+                if (ellipsoid) {
+
+                    var lonLat = ellipsoid.cartesianToLonLat(cur);
+
+                    this._pathLonLat[j][i] = lonLat;
+
+                    l[j][i] = lonLat;
+                    m[j][i] = lonLat.forwardMercator();
+
+                    if (lonLat.lon < extent.southWest.lon)
+                        extent.southWest.lon = lonLat.lon;
+                    if (lonLat.lat < extent.southWest.lat)
+                        extent.southWest.lat = lonLat.lat;
+                    if (lonLat.lon > extent.northEast.lon)
+                        extent.northEast.lon = lonLat.lon;
+                    if (lonLat.lat > extent.northEast.lat)
+                        extent.northEast.lat = lonLat.lat;
+                }
+
+                Vec3.doubleToTwoFloats(cur, v_high, v_low);
+
+                vh[k] = v_high.x;
+                vl[k++] = v_low.x;
+                vh[k] = v_high.y;
+                vl[k++] = v_low.y;
+                vh[k] = v_high.z;
+                vl[k++] = v_low.z;
+                vh[k] = v_high.x;
+                vl[k++] = v_low.x;
+                vh[k] = v_high.y;
+                vl[k++] = v_low.y;
+                vh[k] = v_high.z;
+                vl[k++] = v_low.z;
+                vh[k] = v_high.x;
+                vl[k++] = v_low.x;
+                vh[k] = v_high.y;
+                vl[k++] = v_low.y;
+                vh[k] = v_high.z;
+                vl[k++] = v_low.z;
+                vh[k] = v_high.x;
+                vl[k++] = v_low.x;
+                vh[k] = v_high.y;
+                vl[k++] = v_low.y;
+                vh[k] = v_high.z;
+                vl[k++] = v_low.z;
+            }
+
+            var first;
+            if (this._closedLine) {
+                first = path[0];
+            } else {
+                var l1 = path.length - 1;
+                first = new Vec3(path[l1].x + path[l1].x - path[l1 - 1].x, path[l1].y + path[l1].y - path[l1 - 1].y,
+                    path[l1].z + path[l1].z - path[l1 - 1].z);
+            }
+
+            Vec3.doubleToTwoFloats(first, v_high, v_low);
+
+            vh[k] = v_high.x;
+            vl[k++] = v_low.x;
+            vh[k] = v_high.y;
+            vl[k++] = v_low.y;
+            vh[k] = v_high.z;
+            vl[k++] = v_low.z;
+            vh[k] = v_high.x;
+            vl[k++] = v_low.x;
+            vh[k] = v_high.y;
+            vl[k++] = v_low.y;
+            vh[k] = v_high.z;
+            vl[k++] = v_low.z;
+            vh[k] = v_high.x;
+            vl[k++] = v_low.x;
+            vh[k] = v_high.y;
+            vl[k++] = v_low.y;
+            vh[k] = v_high.z;
+            vl[k++] = v_low.z;
+            vh[k] = v_high.x;
+            vl[k++] = v_low.x;
+            vh[k] = v_high.y;
+            vl[k++] = v_low.y;
+            vh[k] = v_high.z;
+            vl[k++] = v_low.z;
+        }
+    };
+
+    /**
+     * Sets polyline with geodetic coordinates. 
+     * @protected
+     * @param {og.LonLat[]} pathLonLat - Geodetic polyline path coordinates.
+     */
+    _setEqualPathLonLat(pathLonLat) {
+
+        var extent = this._extent;
+        extent.southWest.set(180.0, 90.0);
+        extent.northEast.set(-180.0, -90.0);
+
+        var v_high = new Vec3(),
+            v_low = new Vec3();
+
+        var vh = this._verticesHigh,
+            vl = this._verticesLow,
+            l = this._pathLonLat,
+            m = this._pathLonLatMerc,
+            c = this._path3v,
+            k = 0;
+
+        var ellipsoid = this._renderNode.ellipsoid;
+
+        for (var j = 0; j < pathLonLat.length; j++) {
+            var path = pathLonLat[j];
+
+            var last;
+            if (this._closedLine) {
+                last = ellipsoid.lonLatToCartesian(path[path.length - 1]);
+            } else {
+                let p0 = ellipsoid.lonLatToCartesian(path[0]),
+                    p1 = ellipsoid.lonLatToCartesian(path[1]);
+                last = new Vec3(p0.x + p0.x - p1.x, p0.y + p0.y - p1.y, p0.z + p0.z - p1.z);
+            }
+
+            Vec3.doubleToTwoFloats(last, v_high, v_low);
+
+            vh[k] = v_high.x;
+            vl[k++] = v_low.x;
+            vh[k] = v_high.y;
+            vl[k++] = v_low.y;
+            vh[k] = v_high.z;
+            vl[k++] = v_low.z;
+            vh[k] = v_high.x;
+            vl[k++] = v_low.x;
+            vh[k] = v_high.y;
+            vl[k++] = v_low.y;
+            vh[k] = v_high.z;
+            vl[k++] = v_low.z;
+            vh[k] = v_high.x;
+            vl[k++] = v_low.x;
+            vh[k] = v_high.y;
+            vl[k++] = v_low.y;
+            vh[k] = v_high.z;
+            vl[k++] = v_low.z;
+            vh[k] = v_high.x;
+            vl[k++] = v_low.x;
+            vh[k] = v_high.y;
+            vl[k++] = v_low.y;
+            vh[k] = v_high.z;
+            vl[k++] = v_low.z;
+
+            for (var i = 0; i < path.length; i++) {
+                var cur = path[i];
+                var cartesian = ellipsoid.lonLatToCartesian(cur);
+                c[j][i] = cartesian;
+                m[j][i] = cur.forwardMercator();
+                l[j][i] = cur;
+
+                Vec3.doubleToTwoFloats(cartesian, v_high, v_low);
+
+                vh[k] = v_high.x;
+                vl[k++] = v_low.x;
+                vh[k] = v_high.y;
+                vl[k++] = v_low.y;
+                vh[k] = v_high.z;
+                vl[k++] = v_low.z;
+                vh[k] = v_high.x;
+                vl[k++] = v_low.x;
+                vh[k] = v_high.y;
+                vl[k++] = v_low.y;
+                vh[k] = v_high.z;
+                vl[k++] = v_low.z;
+                vh[k] = v_high.x;
+                vl[k++] = v_low.x;
+                vh[k] = v_high.y;
+                vl[k++] = v_low.y;
+                vh[k] = v_high.z;
+                vl[k++] = v_low.z;
+                vh[k] = v_high.x;
+                vl[k++] = v_low.x;
+                vh[k] = v_high.y;
+                vl[k++] = v_low.y;
+                vh[k] = v_high.z;
+                vl[k++] = v_low.z;
+
+                if (cur.lon < extent.southWest.lon)
+                    extent.southWest.lon = cur.lon;
+                if (cur.lat < extent.southWest.lat)
+                    extent.southWest.lat = cur.lat;
+                if (cur.lon > extent.northEast.lon)
+                    extent.northEast.lon = cur.lon;
+                if (cur.lat > extent.northEast.lat)
+                    extent.northEast.lat = cur.lat;
+            }
+
+            var first;
+            if (this._closedLine) {
+                first = ellipsoid.lonLatToCartesian(path[0]);
+            } else {
+                let p0 = ellipsoid.lonLatToCartesian(path[path.length - 1]),
+                    p1 = ellipsoid.lonLatToCartesian(path[path.length - 2]);
+                first = new Vec3(p0.x + p0.x - p1.x, p0.y + p0.y - p1.y, p0.z + p0.z - p1.z);
+            }
+
+            Vec3.doubleToTwoFloats(first, v_high, v_low);
+
+            vh[k] = v_high.x;
+            vl[k++] = v_low.x;
+            vh[k] = v_high.y;
+            vl[k++] = v_low.y;
+            vh[k] = v_high.z;
+            vl[k++] = v_low.z;
+            vh[k] = v_high.x;
+            vl[k++] = v_low.x;
+            vh[k] = v_high.y;
+            vl[k++] = v_low.y;
+            vh[k] = v_high.z;
+            vl[k++] = v_low.z;
+            vh[k] = v_high.x;
+            vl[k++] = v_low.x;
+            vh[k] = v_high.y;
+            vl[k++] = v_low.y;
+            vh[k] = v_high.z;
+            vl[k++] = v_low.z;
+            vh[k] = v_high.x;
+            vl[k++] = v_low.x;
+            vh[k] = v_high.y;
+            vl[k++] = v_low.y;
+            vh[k] = v_high.z;
+            vl[k++] = v_low.z;
+        }
+    }
+
+    setPointLonLat(lonlat, index, segmentIndex) {
+        if (this._renderNode && this._renderNode.ellipsoid) {
+
+            let l = this._pathLonLat,
+                m = this._pathLonLatMerc;
+
+            l[segmentIndex][index] = lonlat;
+            m[segmentIndex][index] = lonlat.forwardMercator();
+
+            //
+            // Apply new extent(TODO: think about optimization)
+            //
+            var extent = this._extent;
+            extent.southWest.set(180.0, 90.0);
+            extent.northEast.set(-180.0, -90.0);
+            for (var i = 0; i < l.length; i++) {
+                var pi = l[i];
+                for (var j = 0; j < pi.length; j++) {
+                    var lon = pi[j].lon,
+                        lat = pi[j].lat;
+                    if (lon > extent.northEast.lon)
+                        extent.northEast.lon = lon;
+                    if (lat > extent.northEast.lat)
+                        extent.northEast.lat = lat;
+                    if (lon < extent.southWest.lon)
+                        extent.southWest.lon = lon;
+                    if (lat < extent.southWest.lat)
+                        extent.southWest.lat = lat;
+                }
+            }
+
+            this.setPoint3v(
+                this._renderNode.ellipsoid.lonLatToCartesian(lonlat),
+                index, segmentIndex, true);
+
+        } else {
+            let path = this._pathLonLat[segmentIndex];
+            path[index].lon = lonlat.lon;
+            path[index].lat = lonlat.lat;
+            path[index].height = lonlat.height;
+        }
+    }
+
+    setPoint3v(coordinates, index, segmentIndex, skipLonLat) {
+
+        segmentIndex = segmentIndex || 0;
+
+        if (this._renderNode) {
+
+            var v_high = new Vec3(),
+                v_low = new Vec3();
+
+            var vh = this._verticesHigh,
+                vl = this._verticesLow,
+                l = this._pathLonLat,
+                m = this._pathLonLatMerc,
+                k = 0, kk = 0;
+
+            for (var i = 0; i < segmentIndex; i++) {
+                kk += this._path3v[i].length * 12 + 24;
+            }
+
+            let path = this._path3v[segmentIndex];
+
+            path[index].x = coordinates.x;
+            path[index].y = coordinates.y;
+            path[index].z = coordinates.z;
+
+            if (path.length === 1) return;
+
+            if (index === 0 || index === 1) {
+                var last;
+                if (this._closedLine) {
+                    last = path[path.length - 1]
+                } else {
+                    last = new Vec3(path[0].x + path[0].x - path[1].x, path[0].y + path[0].y - path[1].y, path[0].z + path[0].z - path[1].z);
+                }
+
+                k = kk;
+
+                Vec3.doubleToTwoFloats(last, v_high, v_low);
+
+                vh[k] = v_high.x;
+                vh[k + 1] = v_high.y;
+                vh[k + 2] = v_high.z;
+                vh[k + 3] = v_high.x;
+                vh[k + 4] = v_high.y;
+                vh[k + 5] = v_high.z;
+                vh[k + 6] = v_high.x;
+                vh[k + 7] = v_high.y;
+                vh[k + 8] = v_high.z;
+                vh[k + 9] = v_high.x;
+                vh[k + 10] = v_high.y;
+                vh[k + 11] = v_high.z;
+
+                vl[k] = v_low.x;
+                vl[k + 1] = v_low.y;
+                vl[k + 2] = v_low.z;
+                vl[k + 3] = v_low.x;
+                vl[k + 4] = v_low.y;
+                vl[k + 5] = v_low.z;
+                vl[k + 6] = v_low.x;
+                vl[k + 7] = v_low.y;
+                vl[k + 8] = v_low.z;
+                vl[k + 9] = v_low.x;
+                vl[k + 10] = v_low.y;
+                vl[k + 11] = v_low.z;
+            }
+
+            if (!skipLonLat && this._renderNode.ellipsoid) {
+                var lonLat = this._renderNode.ellipsoid.cartesianToLonLat(coordinates);
+                l[segmentIndex][index] = lonLat;
+                m[segmentIndex][index] = lonLat.forwardMercator();
+
+                //
+                // Apply new extent(TODO: think about optimization)
+                //
+                var extent = this._extent;
+                extent.southWest.set(180.0, 90.0);
+                extent.northEast.set(-180.0, -90.0);
+                for (var i = 0; i < l.length; i++) {
+                    var pi = l[i];
+                    for (var j = 0; j < pi.length; j++) {
+                        var lon = pi[j].lon,
+                            lat = pi[j].lat;
+                        if (lon > extent.northEast.lon)
+                            extent.northEast.lon = lon;
+                        if (lat > extent.northEast.lat)
+                            extent.northEast.lat = lat;
+                        if (lon < extent.southWest.lon)
+                            extent.southWest.lon = lon;
+                        if (lat < extent.southWest.lat)
+                            extent.southWest.lat = lat;
+                    }
+                }
+            }
+
+            k = kk + index * 12 + 12;
+
+            Vec3.doubleToTwoFloats(coordinates, v_high, v_low);
+
+            vh[k] = v_high.x;
+            vh[k + 1] = v_high.y;
+            vh[k + 2] = v_high.z;
+            vh[k + 3] = v_high.x;
+            vh[k + 4] = v_high.y;
+            vh[k + 5] = v_high.z;
+            vh[k + 6] = v_high.x;
+            vh[k + 7] = v_high.y;
+            vh[k + 8] = v_high.z;
+            vh[k + 9] = v_high.x;
+            vh[k + 10] = v_high.y;
+            vh[k + 11] = v_high.z;
+
+            vl[k] = v_low.x;
+            vl[k + 1] = v_low.y;
+            vl[k + 2] = v_low.z;
+            vl[k + 3] = v_low.x;
+            vl[k + 4] = v_low.y;
+            vl[k + 5] = v_low.z;
+            vl[k + 6] = v_low.x;
+            vl[k + 7] = v_low.y;
+            vl[k + 8] = v_low.z;
+            vl[k + 9] = v_low.x;
+            vl[k + 10] = v_low.y;
+            vl[k + 11] = v_low.z;
+
+            if (index === path.length - 1 || index === path.length - 2) {
+                var first;
+                if (this._closedLine) {
+                    first = path[0];
+                } else {
+                    var l1 = path.length - 1;
+                    first = new Vec3(path[l1].x + path[l1].x - path[l1 - 1].x, path[l1].y + path[l1].y - path[l1 - 1].y,
+                        path[l1].z + path[l1].z - path[l1 - 1].z);
+                }
+
+                k = kk + path.length * 12 + 12;
+
+                Vec3.doubleToTwoFloats(first, v_high, v_low);
+
+                vh[k] = v_high.x;
+                vh[k + 1] = v_high.y;
+                vh[k + 2] = v_high.z;
+                vh[k + 3] = v_high.x;
+                vh[k + 4] = v_high.y;
+                vh[k + 5] = v_high.z;
+                vh[k + 6] = v_high.x;
+                vh[k + 7] = v_high.y;
+                vh[k + 8] = v_high.z;
+                vh[k + 9] = v_high.x;
+                vh[k + 10] = v_high.y;
+                vh[k + 11] = v_high.z;
+
+                vl[k] = v_low.x;
+                vl[k + 1] = v_low.y;
+                vl[k + 2] = v_low.z;
+                vl[k + 3] = v_low.x;
+                vl[k + 4] = v_low.y;
+                vl[k + 5] = v_low.z;
+                vl[k + 6] = v_low.x;
+                vl[k + 7] = v_low.y;
+                vl[k + 8] = v_low.z;
+                vl[k + 9] = v_low.x;
+                vl[k + 10] = v_low.y;
+                vl[k + 11] = v_low.z;
+            }
+
+            this._changedBuffers[VERTICES_BUFFER] = true;
+        } else {
+            let path = this._path3v[segmentIndex];
+            path[index].x = coordinates.x;
+            path[index].y = coordinates.y;
+            path[index].z = coordinates.z;
+        }
+    }
+
+    removePoint(index, multiLineIndex) {
+        //
+        //TODO: could be optimized. Partially see appendPoint3v.
+        //
+        multiLineIndex = multiLineIndex || 0;
+        this._path3v[multiLineIndex].splice(index, 1);
+        this.setPath3v([].concat(this._path3v));
+    }
+
+    /**
+     * Adds a new cartesian point in the end of the path in a last line segment.
+     * @public
+     * @param {og.Vec3} point3v - New coordinate.
+     */
+    appendPoint3v(point3v, color, skipEllipsoid) {
+
+        Polyline.appendPoint3v(
+            this._path3v,
+            point3v,
+            this._pathColors,
+            color,
+            this._closedLine,
+            this._verticesHigh,
+            this._verticesLow,
+            this._colors,
+            this._orders,
+            this._indexes,
+            !skipEllipsoid && this._renderNode.ellipsoid,
+            this._pathLonLat,
+            this._pathLonLatMerc,
+            this._extent
+        );
+
+        this._changedBuffers[VERTICES_BUFFER] = true;
+        this._changedBuffers[COLORS_BUFFER] = true;
+        this._changedBuffers[INDEX_BUFFER] = true;
+    }
+
+    /**
+     * Adds a new cartesian point in the end of the path.
+     * @public
+     * @param {og.Vec3} point3v - New coordinate.
+     * @param {number} [multiLineIndex=0] - Path part index, first by default.
+     */
+    addPoint3v(point3v, multiLineIndex) {
+        //
+        //TODO: could be optimized
+        //
+        multiLineIndex = multiLineIndex || 0;
+        if (multiLineIndex >= this._path3v.length) {
+            this._path3v.push([]);
+        }
+        this._path3v[multiLineIndex].push(point3v);
+        this.setPath3v([].concat(this._path3v));
+    }
+
+    /**
+     * Adds a new geodetic point in the end of the path.
+     * @public
+     * @param {og.LonLat} lonLat - New coordinate.
+     * @param {number} [multiLineIndex=0] - Path part index, first by default.
+     */
+    addPointLonLat(lonLat, multiLineIndex) {
+        //
+        //TODO: could be optimized
+        //
+        multiLineIndex = multiLineIndex || 0;
+        if (multiLineIndex >= this._pathLonLat.length) {
+            this._pathLonLat.push([]);
+        }
+        this._pathLonLat[multiLineIndex].push(lonLat);
+        this.setPathLonLat([].concat(this._pathLonLat));
+    }
+
+    /**
+     * Clear Polyline object data.
+     * @public
+     */
+    clear() {
+        this._clearData();
+    }
+
+    setPointColor(color, index, segmentIndex = 0) {
+
+        if (this._renderNode) {
+
+            let colors = this._pathColors[segmentIndex];
+
+            if (!colors) {
+                if (this._path3v[segmentIndex] && index < this._path3v[segmentIndex].length) {
+                    this._pathColors[segmentIndex] = new Array(this._path3v[segmentIndex].length);
+                } else {
+                    return;
+                }
+            }
+
+            if (!colors[index]) {
+                colors[index] = new Array(color[R], color[G], color[B], color[A] || 1.0);
+            } else {
+                colors[index][R] = color[R];
+                colors[index][G] = color[G];
+                colors[index][B] = color[B];
+                colors[index][A] = color[A] || 1.0;
+            }
+
+            let c = this._colors,
+                k = 0, kk = 0;
+
+            for (var i = 0; i < segmentIndex; i++) {
+                kk += this._path3v[i].length * 16 + 32;
+            }
+
+            k = kk;
+
+            let r = color[R], g = color[G], b = color[B], a = color[A] || 1.0;
+
+            c[k] = r;
+            c[k + 1] = g;
+            c[k + 2] = b;
+            c[k + 3] = a;
+            c[k + 4] = r;
+            c[k + 5] = g;
+            c[k + 6] = b;
+            c[k + 7] = a;
+            c[k + 8] = r;
+            c[k + 9] = g;
+            c[k + 10] = b;
+            c[k + 11] = a;
+            c[k + 12] = r;
+            c[k + 13] = g;
+            c[k + 14] = b;
+            c[k + 15] = a;
+
+            this._changedBuffers[COLORS_BUFFER] = true;
+        } else {
+            let pathColors = this._pathColors[segmentIndex];
+            pathColors[index] = color;
+        }
+    }
+
+    /**
+     * Sets Polyline opacity.
+     * @public
+     * @param {number} opacity - Opacity.
+     */
+    setOpacity(opacity) {
+        this.color.w = opacity;
+    }
+
+    /**
+     * Sets Polyline thickness in screen pixels.
+     * @public
+     * @param {number} thickness - Thickness.
+     */
+    setThickness(thickness) {
+        this.thickness = thickness;
+    }
+
+    /**
+     * Returns thickness.
+     * @public
+     * @return {number} Thickness in screen pixels.
+     */
+    getThickness() {
+        return this.thickness;
+    }
+
+    /**
+     * Sets visibility.
+     * @public
+     * @param {boolean} visibility - Polyline visibility.
+     */
+    setVisibility(visibility) {
+        this.visibility = visibility;
+    }
+
+    /**
+     * Gets Polyline visibility.
+     * @public
+     * @return {boolean} Polyline visibility.
+     */
+    getVisibility() {
+        return this.visibility;
+    }
+
+    /**
+     * Assign with render node.
+     * @public
+     * @param {og.scene.RenderNode} renderNode -
+     */
+    setRenderNode(renderNode) {
+        this._renderNode = renderNode;
+        if (this._pathLonLat.length) {
+            this._createDataLonLat([].concat(this._pathLonLat));
+        } else {
+            this._createData3v([].concat(this._path3v));
+        }
+    }
+
+    /**
+     * @protected
+     */
+    _clearData() {
+        this._verticesHigh.length = 0;
+        this._verticesLow.length = 0;
+        this._orders.length = 0;
+        this._indexes.length = 0;
+        this._colors.length = 0;
+
+        this._verticesHigh = [];
+        this._verticesLow = [];
+        this._orders = [];
+        this._indexes = [];
+        this._colors = [];
+
+        this._path3v.length = 0;
+        this._pathLonLat.length = 0;
+        this._pathLonLatMerc.length = 0;
+
+        this._path3v = [];
+        this._pathLonLat = [];
+        this._pathLonLatMerc = [];
+    }
+
+    _createData3v(path3v) {
+        this._clearData();
+        Polyline.appendLineData3v(
+            path3v,
+            this._pathColors,
+            this._defaultColor,
+            this._closedLine,
+            this._verticesHigh,
+            this._verticesLow,
+            this._orders,
+            this._indexes,
+            this._renderNode.ellipsoid,
+            this._pathLonLat,
+            this._path3v,
+            this._pathLonLatMerc,
+            this._extent,
+            this._colors
+        );
+    }
+
+    _createDataLonLat(pathLonlat) {
+        this._clearData();
+        Polyline.appendLineDataLonLat(
+            pathLonlat,
+            this._pathColors,
+            this._defaultColor,
+            this._closedLine,
+            this._verticesHigh,
+            this._verticesLow,
+            this._orders,
+            this._indexes,
+            this._renderNode.ellipsoid,
+            this._path3v,
+            this._pathLonLat,
+            this._pathLonLatMerc,
+            this._extent,
+            this._colors
+        );
+    }
+
+    /**
+     * Removes from an entity.
+     * @public
+     */
+    remove() {
+        this._entity = null;
+
+        this._verticesHigh.length = 0;
+        this._verticesLow.length = 0;
+        this._orders.length = 0;
+        this._indexes.length = 0;
+        this._colors.length = 0;
+
+        this._verticesHigh = [];
+        this._verticesLow = [];
+        this._orders = [];
+        this._indexes = [];
+        this._colors = [];
+
+        this._deleteBuffers();
+
+        this._handler && this._handler.remove(this);
+    }
+
+    setPickingColor3v(color) {
+        this._pickingColor[0] = color.x / 255.0;
+        this._pickingColor[1] = color.y / 255.0;
+        this._pickingColor[2] = color.z / 255.0;
+    }
+
+    /**
+     * Returns polyline geodetic extent.
+     * @public
+     * @returns {og.Extent} - Geodetic extent
+     */
+    getExtent() {
+        return this._extent.clone();
+    }
+
+    /**
+     * Returns path cartesian coordinates.
+     * @return {Array.<og.Vec3>} Polyline path.
+     */
+    getPath3v() {
+        return this._path3v;
+    }
+
+    /**
+     * Returns geodetic path coordinates.
+     * @return {Array.<og.LonLat>} Polyline path.
+     */
+    getPathLonLat() {
+        return this._pathLonLat;
+    }
+
+    getPathColors() {
+        return this._pathColors;
+    }
+
+    setPathColors(pathColors) {
+        if (this._renderNode) {
+            //...
+        }
+    }
+
+    setPointColor(color, index, segmentIndex) {
+        let s = this._pathColors[segmentIndex];
+        if (s) {
+            s[index][0] = color[0];
+            s[index][1] = color[1];
+            s[index][2] = color[2];
+            s[index][3] = color[3];
+        }
+        //...
+    }
+
+    /**
+     * Sets geodetic coordinates.
+     * @public
+     * @param {Array.<Array.<number,number,number>>} pathLonLat - Polyline path cartesian coordinates.
+     * @param {Boolean} [forceEqual=false] - Makes assigning faster for size equal coordinates array.
+     */
+    setPathLonLat(pathLonLat, forceEqual) {
+        if (this._renderNode && this._renderNode.ellipsoid) {
+            if (forceEqual) {
+                this._setEqualPathLonLat(pathLonLat);
+                this._changedBuffers[VERTICES_BUFFER] = true;
+                this._changedBuffers[COLORS_BUFFER] = true;
+            } else {
+                this._createDataLonLat(pathLonLat);
+                this._changedBuffers[VERTICES_BUFFER] = true;
+                this._changedBuffers[INDEX_BUFFER] = true;
+                this._changedBuffers[COLORS_BUFFER] = true;
+            }
+        } else {
+            this._pathLonLat = [].concat(pathLonLat);
+        }
+    }
+
+    /**
+     * Sets Polyline cartesian coordinates.
+     * @public
+     * @param {Array.<Array.<number,number,number>>} path3v - Polyline path cartesian coordinates.
+     * @param {Boolean} [forceEqual=false] - Makes assigning faster for size equal coordinates array.
+     */
+    setPath3v(path3v, pathColors, forceEqual) {
+        if (pathColors) {
+            this._pathColors = [].concat(pathColors);
+        }
+        if (this._renderNode) {
+            if (forceEqual) {
+                this._setEqualPath3v(path3v);
+                this._changedBuffers[VERTICES_BUFFER] = true;
+                this._changedBuffers[COLORS_BUFFER] = true;
+            } else {
+                this._createData3v(path3v);
+                this._changedBuffers[VERTICES_BUFFER] = true;
+                this._changedBuffers[INDEX_BUFFER] = true;
+                this._changedBuffers[COLORS_BUFFER] = true;
+            }
+        } else {
+            this._path3v = [].concat(path3v);
+        }
+    }
+
+    draw() {
+        if (this.visibility && this._path3v.length) {
+
+            this._update();
+
+            var rn = this._renderNode;
+            var r = rn.renderer;
+            var sh = r.handler.programs.polyline_screen;
+            var p = sh._program;
+            var gl = r.handler.gl,
+                sha = p.attributes,
+                shu = p.uniforms;
+
+            sh.activate();
+
+            gl.polygonOffset(this._handler._entityCollection.polygonOffsetFactor, this._handler._entityCollection.polygonOffsetUnits);
+
+            gl.enable(gl.BLEND);
+            gl.blendEquationSeparate(gl.FUNC_ADD, gl.FUNC_ADD);
+            gl.blendFuncSeparate(gl.SRC_ALPHA, gl.ONE_MINUS_SRC_ALPHA, gl.ONE, gl.ONE_MINUS_SRC_ALPHA);
+            gl.disable(gl.CULL_FACE);
+
+            gl.uniformMatrix4fv(shu.proj, false, r.activeCamera._projectionMatrix._m);
+            gl.uniformMatrix4fv(shu.view, false, r.activeCamera._viewMatrix._m);
+
+            //gl.uniform4fv(shu.color, [this.color.x, this.color.y, this.color.z, this.color.w * this._handler._entityCollection._fadingOpacity]);
+
+            gl.uniform3fv(shu.eyePositionHigh, r.activeCamera.eyeHigh);
+            gl.uniform3fv(shu.eyePositionLow, r.activeCamera.eyeLow);
+
+            gl.uniform2fv(shu.uFloatParams, [rn._planetRadius2 || 0.0, r.activeCamera._tanViewAngle_hradOneByHeight]);
+            gl.uniform2fv(shu.viewport, [r.handler.canvas.width, r.handler.canvas.height]);
+            gl.uniform1f(shu.thickness, this.thickness * 0.5);
+
+
+            gl.bindBuffer(gl.ARRAY_BUFFER, this._colorsBuffer);
+            gl.vertexAttribPointer(sha.color, this._colorsBuffer.itemSize, gl.FLOAT, false, 0, 0);
+
+
+            var v = this._verticesHighBuffer;
+            gl.bindBuffer(gl.ARRAY_BUFFER, v);
+            gl.vertexAttribPointer(sha.prevHigh, v.itemSize, gl.FLOAT, false, 12, 0);
+            gl.vertexAttribPointer(sha.currentHigh, v.itemSize, gl.FLOAT, false, 12, 48);
+            gl.vertexAttribPointer(sha.nextHigh, v.itemSize, gl.FLOAT, false, 12, 96);
+
+            v = this._verticesLowBuffer;
+            gl.bindBuffer(gl.ARRAY_BUFFER, v);
+            gl.vertexAttribPointer(sha.prevLow, v.itemSize, gl.FLOAT, false, 12, 0);
+            gl.vertexAttribPointer(sha.currentLow, v.itemSize, gl.FLOAT, false, 12, 48);
+            gl.vertexAttribPointer(sha.nextLow, v.itemSize, gl.FLOAT, false, 12, 96);
+
+            gl.bindBuffer(gl.ARRAY_BUFFER, this._ordersBuffer);
+            gl.vertexAttribPointer(sha.order, this._ordersBuffer.itemSize, gl.FLOAT, false, 4, 0);
+
+            gl.bindBuffer(gl.ELEMENT_ARRAY_BUFFER, this._indexesBuffer);
+            gl.drawElements(gl.TRIANGLE_STRIP, this._indexesBuffer.numItems, gl.UNSIGNED_INT, 0);
+        }
+    }
+
+    drawPicking() {
+        if (this.visibility && this._path3v.length) {
+
+            var rn = this._renderNode;
+            var r = rn.renderer;
+            var sh = r.handler.programs.polyline_picking;
+            var p = sh._program;
+            var gl = r.handler.gl,
+                sha = p.attributes,
+                shu = p.uniforms;
+
+            sh.activate();
+
+            gl.polygonOffset(this._handler._entityCollection.polygonOffsetFactor, this._handler._entityCollection.polygonOffsetUnits);
+
+            gl.enable(gl.BLEND);
+            gl.blendEquationSeparate(gl.FUNC_ADD, gl.FUNC_ADD);
+            gl.blendFuncSeparate(gl.SRC_ALPHA, gl.ONE_MINUS_SRC_ALPHA, gl.ONE, gl.ONE_MINUS_SRC_ALPHA);
+            gl.disable(gl.CULL_FACE);
+
+            gl.uniformMatrix4fv(shu.proj, false, r.activeCamera._projectionMatrix._m);
+            gl.uniformMatrix4fv(shu.view, false, r.activeCamera._viewMatrix._m);
+
+            gl.uniform4fv(shu.color, [this._pickingColor[0], this._pickingColor[1], this._pickingColor[2], 1.0]);
+
+            gl.uniform3fv(shu.eyePositionHigh, r.activeCamera.eyeHigh);
+            gl.uniform3fv(shu.eyePositionLow, r.activeCamera.eyeLow);
+
+            gl.uniform2fv(shu.uFloatParams, [rn._planetRadius2 || 0.0, r.activeCamera._tanViewAngle_hradOneByHeight]);
+            gl.uniform2fv(shu.viewport, [r.handler.canvas.width, r.handler.canvas.height]);
+            gl.uniform1f(shu.thickness, this.thickness * 0.5);
+
+            var v = this._verticesHighBuffer;
+            gl.bindBuffer(gl.ARRAY_BUFFER, v);
+            gl.vertexAttribPointer(sha.prevHigh, v.itemSize, gl.FLOAT, false, 12, 0);
+            gl.vertexAttribPointer(sha.currentHigh, v.itemSize, gl.FLOAT, false, 12, 48);
+            gl.vertexAttribPointer(sha.nextHigh, v.itemSize, gl.FLOAT, false, 12, 96);
+
+            v = this._verticesLowBuffer;
+            gl.bindBuffer(gl.ARRAY_BUFFER, v);
+            gl.vertexAttribPointer(sha.prevLow, v.itemSize, gl.FLOAT, false, 12, 0);
+            gl.vertexAttribPointer(sha.currentLow, v.itemSize, gl.FLOAT, false, 12, 48);
+            gl.vertexAttribPointer(sha.nextLow, v.itemSize, gl.FLOAT, false, 12, 96);
+
+            gl.bindBuffer(gl.ARRAY_BUFFER, this._ordersBuffer);
+            gl.vertexAttribPointer(sha.order, this._ordersBuffer.itemSize, gl.FLOAT, false, 4, 0);
+
+            gl.bindBuffer(gl.ELEMENT_ARRAY_BUFFER, this._indexesBuffer);
+            gl.drawElements(gl.TRIANGLE_STRIP, this._indexesBuffer.numItems, gl.UNSIGNED_INT, 0);
+        }
+    }
+
+    /**
+     * Refresh buffers.
+     * @protected
+     */
+    _refresh() {
+        var i = this._changedBuffers.length;
+        while (i--) {
+            this._changedBuffers[i] = true;
+        }
+    }
+
+    /**
+     * Updates render buffers.
+     * @protected
+     */
+    _update() {
+        if (this._renderNode) {
+            var i = this._changedBuffers.length;
+            while (i--) {
+                if (this._changedBuffers[i]) {
+                    this._buffersUpdateCallbacks[i].call(this);
+                    this._changedBuffers[i] = false;
+                }
+            }
+        }
+    }
+
+    /**
+     * Clear GL buffers.
+     * @protected
+     */
+    _deleteBuffers() {
+        if (this._renderNode) {
+            var r = this._renderNode.renderer,
+                gl = r.handler.gl;
+
+            gl.deleteBuffer(this._verticesHighBuffer);
+            gl.deleteBuffer(this._verticesLowBuffer);
+            gl.deleteBuffer(this._ordersBuffer);
+            gl.deleteBuffer(this._indexesBuffer);
+            gl.deleteBuffer(this._colorsBuffer);
+
+            this._verticesHighBuffer = null;
+            this._verticesLowBuffer = null;
+            this._ordersBuffer = null;
+            this._indexesBuffer = null;
+            this._colorsBuffer = null;
+        }
+    }
+
+    /**
+     * Creates gl main data buffer.
+     * @protected
+     */
+    _createVerticesBuffer() {
+        var h = this._renderNode.renderer.handler;
+        h.gl.deleteBuffer(this._verticesHighBuffer);
+        h.gl.deleteBuffer(this._verticesLowBuffer);
+        this._verticesHighBuffer = h.createArrayBuffer(new Float32Array(this._verticesHigh), 3, this._verticesHigh.length / 3);
+        this._verticesLowBuffer = h.createArrayBuffer(new Float32Array(this._verticesLow), 3, this._verticesLow.length / 3);
+    }
+
+    /**
+     * Creates gl index and order buffer.
+     * @protected
+     */
+    _createIndexBuffer() {
+        var h = this._renderNode.renderer.handler;
+        h.gl.deleteBuffer(this._ordersBuffer);
+        h.gl.deleteBuffer(this._indexesBuffer);
+        this._ordersBuffer = h.createArrayBuffer(new Float32Array(this._orders), 1, this._orders.length / 2);
+        this._indexesBuffer = h.createElementArrayBuffer(new Uint32Array(this._indexes), 1, this._indexes.length);
+    }
+
+    _createColorsBuffer() {
+        var h = this._renderNode.renderer.handler;
+        h.gl.deleteBuffer(this._colorsBuffer);
+        this._colorsBuffer = h.createArrayBuffer(new Float32Array(this._colors), 4, this._colors.length / 4);
+    }
+}
+
 export { Polyline };