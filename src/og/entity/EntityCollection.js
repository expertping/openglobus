/**
 * @module og/entity/EntityCollection
 */

"use strict";

import { Events } from "../Events.js";
import * as math from "../math.js";
import { BillboardHandler } from "./BillboardHandler.js";
import { GeoObjectHandler } from "./GeoObjectHandler.js";
import { LabelHandler } from "./LabelHandler.js";
import { PointCloudHandler } from "./PointCloudHandler.js";
import { PolylineHandler } from "./PolylineHandler.js";
import { RayHandler } from "./RayHandler.js";
<<<<<<< HEAD
import { PointCloudHandler } from "./PointCloudHandler.js";
import { StripHandler } from "./StripHandler.js";
import { GeoObjectHandler } from "./GeoObjectHandler.js";
=======
import { ShapeHandler } from "./ShapeHandler.js";
import { StripHandler } from "./StripHandler.js";
>>>>>>> c5892da2

/**
 * An observable collection of og.Entity instances where each entity has a unique id.
 * Entity collection provide handlers for an each type of entity like billboard, label or 3ds object.
 * @constructor
 * @param {Object} [options] - Entity options:
 * @param {Array.<Entity>} [options.entities] - Entities array.
 * @param {boolean} [options.visibility=true] - Entity visibility.
 * @param {Array.<number>} [options.scaleByDistance] - Entity scale by distance parameters. (exactly 3 entries)
 * First index - near distance to the entity, after entity becomes full scale.
 * Second index - far distance to the entity, when entity becomes zero scale.
 * Third index - far distance to the entity, when entity becomes invisible.
 * @param {number} [options.opacity] - Entity global opacity.
 * @param {boolean} [options.pickingEnabled=true] - Entity picking enable.
 * @param {Number} [options.polygonOffsetUnits=0.0] - The multiplier by which an implementation-specific value is multiplied with to create a constant depth offset. The default value is 0.
 * @fires og.EntityCollection#entitymove
 * @fires og.EntityCollection#draw
 * @fires og.EntityCollection#drawend
 * @fires og.EntityCollection#add
 * @fires og.EntityCollection#remove
 * @fires og.EntityCollection#entityadd
 * @fires og.EntityCollection#entityremove
 * @fires og.EntityCollection#visibilitychange
 * @fires og.EntityCollection#mousemove
 * @fires og.EntityCollection#mouseenter
 * @fires og.EntityCollection#mouseleave
 * @fires og.EntityCollection#lclick
 * @fires og.EntityCollection#rclick
 * @fires og.EntityCollection#mclick
 * @fires og.EntityCollection#ldblclick
 * @fires og.EntityCollection#rdblclick
 * @fires og.EntityCollection#mdblclick
 * @fires og.EntityCollection#lup
 * @fires og.EntityCollection#rup
 * @fires og.EntityCollection#mup
 * @fires og.EntityCollection#ldown
 * @fires og.EntityCollection#rdown
 * @fires og.EntityCollection#mdown
 * @fires og.EntityCollection#lhold
 * @fires og.EntityCollection#rhold
 * @fires og.EntityCollection#mhold
 * @fires og.EntityCollection#mousewheel
 * @fires og.EntityCollection#touchmove
 * @fires og.EntityCollection#touchstart
 * @fires og.EntityCollection#touchend
 * @fires og.EntityCollection#doubletouch
 * @fires og.EntityCollection#touchleave
 * @fires og.EntityCollection#touchenter
 */
class EntityCollection {
    constructor(options) {
        options = options || {};

        /**
         * Unic identifier.
         * @public
         * @readonly
         */
        this.id = EntityCollection._staticCounter++;

        /**
         * Render node collections array index.
         * @protected
         * @type {number}
         */
        this._renderNodeIndex = -1;

        /**
         * Render node context.
         * @public
         * @type {RenderNode}
         */
        this.renderNode = null;

        /**
         * Visibility option.
         * @protected
         * @type {boolean}
         */
        this._visibility = options.visibility == undefined ? true : options.visibility;

        /**
         * Specifies the scale Units for gl.polygonOffset function to calculate depth values, 0.0 is default.
         * @public
         * @type {Number}
         */
        this.polygonOffsetUnits =
            options.polygonOffsetUnits != undefined ? options.polygonOffsetUnits : 0.0;

        /**
         * Billboards handler
         * @public
         * @type {BillboardHandler}
         */
        this.billboardHandler = new BillboardHandler(this);

        /**
         * Labels handler
         * @public
         * @type {LabelHandler}
         */
        this.labelHandler = new LabelHandler(this, options.labelMaxLetters);

        /**
         * Polyline handler
         * @public
         * @type {PolylineHandler}
         */
        this.polylineHandler = new PolylineHandler(this);

        /**
         * Ray handler
         * @public
         * @type {RayHandler}
         */
        this.rayHandler = new RayHandler(this);

        /**
         * PointCloud handler
         * @public
         * @type {PointCloudHandler}
         */
        this.pointCloudHandler = new PointCloudHandler(this);

        /**
         * Strip handler
         * @public
         * @type {StripHandler}
         */
        this.stripHandler = new StripHandler(this);

        /**
         * Geo object handler
         * @public
         * @type {og.GeoObjectHandler}
         */
        this.geoObjectHandler = new GeoObjectHandler(this);

        if (options.pickingEnabled != undefined) {
            this.setPickingEnabled(options.pickingEnabled);
        }

        /**
         * Entities array.
         * @protected
         * @type {Array.<Entity>}
         */
        this._entities = [];

        /**
         * First index - near distance to the entity, after entity becomes full scale.
         * Second index - far distance to the entity, when entity becomes zero scale.
         * Third index - far distance to the entity, when entity becomes invisible.
         * @public
         * @type {Array.<number>} - (exactly 3 entries)
         */
        this.scaleByDistance = options.scaleByDistance || [math.MAX32, math.MAX32, math.MAX32];

        this.pickingScale = options.pickingScale || 1.0;

        /**
         * Global opacity.
         * @protected
         * @type {number}
         */
        this._opacity = options.opacity == undefined ? 1.0 : options.opacity;

        /**
         * Opacity state during the animated opacity.
         * @protected
         * @type {number}
         */
        this._fadingOpacity = this._opacity;

        /**
         * Entity collection events handler.
         * @public
         * @type {Events}
         */
        this.events = new Events(EVENT_NAMES, this);

        this.rendererEvents = this.events;

        // initialize current entities
        if (options.entities) {
            this.addEntities(options.entities);
        }
    }

    static get _staticCounter() {
        if (!this._counter && this._counter !== 0) {
            this._counter = 0;
        }
        return this._counter;
    }

    static set _staticCounter(n) {
        this._counter = n;
    }

    // setPolygonOffset(factor, units) {
    //     this.polygonOffsetUnits = units;
    // }

    /**
     * Sets collection visibility.
     * @public
     * @param {boolean} visibility - Visibility flag.
     */
    setVisibility(visibility) {
        this._visibility = visibility;
        this._fadingOpacity = this._opacity * (visibility ? 1 : 0);
        this.events.dispatch(this.events.visibilitychange, this);
    }

    /**
     * Returns collection visibility.
     * @public
     * @returns {boolean} -
     */
    getVisibility() {
        return this._visibility;
    }

    /**
     * Sets collection opacity.
     * @public
     * @param {number} opacity - Opacity.
     */
    setOpacity(opacity) {
        this._opacity = opacity;
    }

    /**
     * Sets collection picking ability.
     * @public
     * @param {boolean} enable - Picking enable flag.
     */
    setPickingEnabled(enable) {
        this.billboardHandler.pickingEnabled = enable;
        this.labelHandler.pickingEnabled = enable;
        this.polylineHandler.pickingEnabled = enable;
        this.rayHandler.pickingEnabled = enable;
        this.pointCloudHandler.pickingEnabled = enable;
        this.stripHandler.pickingEnabled = enable;
        this.geoObjectHandler.pickingEnabled = enable;
    }

    /**
     * Gets collection opacity.
     * @public
     * @returns {number} -
     */
    getOpacity() {
        return this._opacity;
    }

    /**
     * Sets scale by distance parameters.
     * @public
     * @param {number} near - Full scale entity distance.
     * @param {number} far - Zerol scale entity distance.
     * @param {number} [farInvisible] - Entity visibility distance.
     */
    setScaleByDistance(near, far, farInvisible) {
        this.scaleByDistance[0] = near;
        this.scaleByDistance[1] = far;
        this.scaleByDistance[2] = farInvisible || math.MAX32;
    }

    _addRecursively(entity) {
        // billboard
        entity.billboard && this.billboardHandler.add(entity.billboard);

        // label
        entity.label && this.labelHandler.add(entity.label);

        // polyline
        entity.polyline && this.polylineHandler.add(entity.polyline);

        // ray
        entity.ray && this.rayHandler.add(entity.ray);

        // pointCloud
        entity.pointCloud && this.pointCloudHandler.add(entity.pointCloud);

        // strip
        entity.strip && this.stripHandler.add(entity.strip);

        //geoObject
        entity.geoObject && this.geoObjectHandler.add(entity.geoObject);

        this.events.dispatch(this.events.entityadd, entity);

        for (var i = 0; i < entity.childrenNodes.length; i++) {
            entity.childrenNodes[i]._entityCollection = this;
            entity.childrenNodes[i]._entityCollectionIndex = entity._entityCollectionIndex;
            entity.childrenNodes[i]._pickingColor = entity._pickingColor;
            this._addRecursively(entity.childrenNodes[i]);
        }
    }

    /**
     * Adds entity to the collection and returns collection.
     * @public
     * @param {Entity} entity - Entity.
     * @returns {EntityCollection} -
     */
    add(entity) {
        if (!entity._entityCollection) {
            entity._entityCollection = this;
            entity._entityCollectionIndex = this._entities.length;
            this._entities.push(entity);
            var rn = this.renderNode;
            if (rn) {
                rn.renderer && rn.renderer.assignPickingColor(entity);
                if (rn.ellipsoid && entity._cartesian.isZero()) {
                    entity.setCartesian3v(rn.ellipsoid.lonLatToCartesian(entity._lonlat));
                }
            }
            this._addRecursively(entity);
            entity.setPickingColor();
        }
        return this;
    }

    /**
     * Adds entities array to the collection and returns collection.
     * @public
     * @param {Array.<Entity>} entities - Entities array.
     * @returns {EntityCollection} -
     */
    addEntities(entities) {
        for (let i = 0, len = entities.length; i < len; i++) {
            this.add(entities[i]);
        }
        return this;
    }

    /**
     * Returns true if the entity belongs this collection, otherwise returns false.
     * @public
     * @param {Entity} entity - Entity.
     * @returns {boolean} -
     */
    belongs(entity) {
        return (
            entity._entityCollection &&
            this._renderNodeIndex === entity._entityCollection._renderNodeIndex
        );
    }

    _removeRecursively(entity) {
        entity._entityCollection = null;
        entity._entityCollectionIndex = -1;

        // billboard
        entity.billboard && this.billboardHandler.remove(entity.billboard);

        // label
        entity.label && this.labelHandler.remove(entity.label);

        // polyline
        entity.polyline && this.polylineHandler.remove(entity.polyline);

        // ray
        entity.ray && this.rayHandler.remove(entity.ray);

        // pointCloud
        entity.pointCloud && this.pointCloudHandler.remove(entity.pointCloud);

        // strip
        entity.strip && this.stripHandler.remove(entity.strip);

        // geoObject
        entity.geoObject && this.geoObjectHandler.remove(entity.geoObject);

        for (var i = 0; i < entity.childrenNodes.length; i++) {
            this._removeRecursively(entity.childrenNodes[i]);
        }
    }

    /**
     * Removes entity from this collection.
     * @public
     * @param {Entity} entity - Entity to remove.
     */
    removeEntity(entity) {
        this._entities.splice(entity._entityCollectionIndex, 1);
        this.reindexEntitiesArray(entity._entityCollectionIndex);

        // clear picking color
        if (this.renderNode && this.renderNode.renderer) {
            this.renderNode.renderer.clearPickingColor(entity);
            entity._pickingColor.clear();
        }

        if (this.belongs(entity)) {
            this._removeRecursively(entity);
        }

        this.events.dispatch(this.events.entityremove, entity);
    }

    _removeEntitySilent(entity) {
        this._entities.splice(entity._entityCollectionIndex, 1);
        this.reindexEntitiesArray(entity._entityCollectionIndex);

        // clear picking color
        if (this.renderNode && this.renderNode.renderer) {
            this.renderNode.renderer.clearPickingColor(entity);
            entity._pickingColor.clear();
        }

        if (this.belongs(entity)) {
            this._removeRecursively(entity);
        }
    }

    /**
     * Creates or refresh collected entities picking color.
     * @public
     */
    createPickingColors() {
        var e = this._entities;
        for (var i = 0; i < e.length; i++) {
            if (!e[i].parent) {
                this.renderNode.renderer.assignPickingColor(e[i]);
                e[i].setPickingColor();
            }
        }
    }

    /**
     * Refresh collected entities indexes from startIndex entitytes collection array position.
     * @public
     * @param {number} startIndex - Entities collection array index.
     */
    reindexEntitiesArray(startIndex) {
        var e = this._entities;
        for (var i = startIndex; i < e.length; i++) {
            e[i]._entityCollectionIndex = i;
        }
    }

    /**
     * Adds this collection to render node.
     * @public
     * @param {RenderNode} renderNode - Render node.
     * @param {boolean} [isHidden] - Uses in vector layers that render in planet render specific function.
     * @returns {EntityCollection} -
     */
    addTo(renderNode, isHidden) {
        if (!this.renderNode) {
            this.renderNode = renderNode;
            if (!isHidden) {
                this._renderNodeIndex = renderNode.entityCollections.length;
                renderNode.entityCollections.push(this);
            }
            renderNode.ellipsoid && this._updateGeodeticCoordinates(renderNode.ellipsoid);

            this.bindRenderNode(renderNode);

            this.events.dispatch(this.events.add, this);
        }
        return this;
    }

    /**
     * This function is called in the RenderNode assign function.
     * @param {RenderNode} renderNode
     */
    bindRenderNode(renderNode) {
        if (renderNode.renderer) {
            this.billboardHandler.setRenderer(renderNode.renderer);
            this.labelHandler.setRenderer(renderNode.renderer);
            this.rayHandler.setRenderer(renderNode.renderer);
            this.geoObjectHandler.setRenderNode(renderNode);
            this.polylineHandler.setRenderNode(renderNode);
            this.pointCloudHandler.setRenderNode(renderNode);
            this.stripHandler.setRenderNode(renderNode);

            this.updateBillboardsTextureAtlas();
            this.updateLabelsFontAtlas();
            this.createPickingColors();
        }
    }

    /**
     * Updates coordiantes all lonLat entities in collection after collecction attached to the planet node.
     * @private
     * @param {Ellipsoid} ellipsoid - Globe ellipsoid.
     */
    _updateGeodeticCoordinates(ellipsoid) {
        var e = this._entities;
        var i = e.length;
        while (i--) {
            var ei = e[i];
            ei._lonlat && ei.setCartesian3v(ellipsoid.lonLatToCartesian(ei._lonlat));
        }
    }

    /**
     * Updates billboard texture atlas.
     * @public
     */
    updateBillboardsTextureAtlas() {
        var b = this.billboardHandler._billboards;
        for (var i = 0; i < b.length; i++) {
            b[i].setSrc(b[i]._src);
        }
    }

    /**
     * Updates labels font atlas.
     * @public
     */
    updateLabelsFontAtlas() {
        if (this.renderNode) {
            var l = [].concat(this.labelHandler._billboards);
            this.labelHandler._billboards = [];
            for (var i = 0; i < l.length; i++) {
                this.labelHandler.assignFontAtlas(l[i]);
            }
        }
    }

    /**
     * Removes collection from render node.
     * @public
     */
    remove() {
        if (this.renderNode) {
            if (this._renderNodeIndex !== -1) {
                this.renderNode.entityCollections.splice(this._renderNodeIndex, 1);
                // reindex in the renderNode
                for (
                    var i = this._renderNodeIndex;
                    i < this.renderNode.entityCollections.length;
                    i++
                ) {
                    this.renderNode.entityCollections._renderNodeIndex = i;
                }
            }
            this.renderNode = null;
            this._renderNodeIndex = -1;
            this.events.dispatch(this.events.remove, this);
        }
    }

    /**
     * Gets entity array.
     * @public
     * @returns {Array.<Entity>} -
     */
    getEntities() {
        return [].concat(this._entities);
    }

    /**
     * Safety entities loop.
     * @public
     * @param {function} callback - Entity callback.
     */
    each(callback) {
        var i = this._entities.length;
        while (i--) {
            var ei = this._entities[i];
            ei && callback(ei);
        }
    }

    /**
     * Removes all entities from colection and clear handlers.
     * @public
     */
    clear() {
        // TODO: Optimize by replace delete
        // code to the clearEntity function.
        this.billboardHandler.clear();
        this.labelHandler.clear();
        this.polylineHandler.clear();
        this.rayHandler.clear();
        this.pointCloudHandler.clear();
        this.stripHandler.clear();
        this.geoObjectHandler.clear();

        var i = this._entities.length;
        while (i--) {
            var ei = this._entities[i];
            if (this.renderNode && this.renderNode.renderer) {
                this.renderNode.renderer.clearPickingColor(ei);
                ei._pickingColor.clear();
            }
            this._clearEntity(ei);
        }
        this._entities.length = 0;
        this._entities = [];
    }

    /**
     * Clears entity recursevely.
     * @private
     * @param {Entity} entity - Entity to clear.
     */
    _clearEntity(entity) {
        entity._entityCollection = null;
        entity._entityCollectionIndex = -1;
        for (var i = 0; i < entity.childrenNodes.length; i++) {
            this._clearEntity(entity.childrenNodes[i]);
        }
    }
}

const EVENT_NAMES = [
    /**
     * Triggered when entity has moved.
     * @event og.EntityCollection#entitymove
     */
    "entitymove",

    /**
     * Triggered when collection entities begin draw.
     * @event og.EntityCollection#draw
     */
    "draw",

    /**
     * Triggered after collection has drawn.
     * @event og.EntityCollection#drawend
     */
    "drawend",

    /**
     * Triggered when added to the render node.
     * @event og.EntityCollection#add
     */
    "add",

    /**
     * Triggered when removed from the render node.
     * @event og.EntityCollection#remove
     */
    "remove",

    /**
     * Triggered when new entity added to the collection.
     * @event og.EntityCollection#entityadd
     */
    "entityadd",

    /**
     * Triggered when entity removes from the collection.
     * @event og.EntityCollection#entityremove
     */
    "entityremove",

    /**
     * Triggered when visibility changes.
     * @event og.EntityCollection#visibilitychange
     */
    "visibilitychange",

    /**
     * Triggered when mouse moves over the entity.
     * @event og.EntityCollection#mousemove
     */
    "mousemove",

    /**
     * Triggered when mouse has entered over the entity.
     * @event og.EntityCollection#mouseenter
     */
    "mouseenter",

    /**
     * Triggered when mouse leaves the entity.
     * @event og.EntityCollection#mouseleave
     */
    "mouseleave",

    /**
     * Mouse left button clicked.
     * @event og.EntityCollection#lclick
     */
    "lclick",

    /**
     * Mouse right button clicked.
     * @event og.EntityCollection#rclick
     */
    "rclick",

    /**
     * Mouse right button clicked.
     * @event og.EntityCollection#mclick
     */
    "mclick",

    /**
     * Mouse left button double click.
     * @event og.EntityCollection#ldblclick
     */
    "ldblclick",

    /**
     * Mouse right button double click.
     * @event og.EntityCollection#rdblclick
     */
    "rdblclick",

    /**
     * Mouse middle button double click.
     * @event og.EntityCollection#mdblclick
     */
    "mdblclick",

    /**
     * Mouse left button up(stop pressing).
     * @event og.EntityCollection#lup
     */
    "lup",

    /**
     * Mouse right button up(stop pressing).
     * @event og.EntityCollection#rup
     */
    "rup",

    /**
     * Mouse middle button up(stop pressing).
     * @event og.EntityCollection#mup
     */
    "mup",

    /**
     * Mouse left button is just pressed down(start pressing).
     * @event og.EntityCollection#ldown
     */
    "ldown",

    /**
     * Mouse right button is just pressed down(start pressing).
     * @event og.EntityCollection#rdown
     */
    "rdown",

    /**
     * Mouse middle button is just pressed down(start pressing).
     * @event og.EntityCollection#mdown
     */
    "mdown",

    /**
     * Mouse left button is pressing.
     * @event og.EntityCollection#lhold
     */
    "lhold",

    /**
     * Mouse right button is pressing.
     * @event og.EntityCollection#rhold
     */
    "rhold",

    /**
     * Mouse middle button is pressing.
     * @event og.EntityCollection#mhold
     */
    "mhold",

    /**
     * Mouse wheel is rotated.
     * @event og.EntityCollection#mousewheel
     */
    "mousewheel",

    /**
     * Triggered when touch moves over the entity.
     * @event og.EntityCollection#touchmove
     */
    "touchmove",

    /**
     * Triggered when entity begins to touch.
     * @event og.EntityCollection#touchstart
     */
    "touchstart",

    /**
     * Triggered when entity ends touching.
     * @event og.EntityCollection#touchend
     */
    "touchend",

    /**
     * Triggered entity double touch.
     * @event og.EntityCollection#doubletouch
     */
    "doubletouch",

    /**
     * Triggered when touching leaves entity.
     * @event og.EntityCollection#touchleave
     */
    "touchleave",

    /**
     * Triggered when touch enters over the entity.
     * @event og.EntityCollection#touchenter
     */
    "touchenter"
];

export { EntityCollection };<|MERGE_RESOLUTION|>--- conflicted
+++ resolved
@@ -12,14 +12,7 @@
 import { PointCloudHandler } from "./PointCloudHandler.js";
 import { PolylineHandler } from "./PolylineHandler.js";
 import { RayHandler } from "./RayHandler.js";
-<<<<<<< HEAD
-import { PointCloudHandler } from "./PointCloudHandler.js";
 import { StripHandler } from "./StripHandler.js";
-import { GeoObjectHandler } from "./GeoObjectHandler.js";
-=======
-import { ShapeHandler } from "./ShapeHandler.js";
-import { StripHandler } from "./StripHandler.js";
->>>>>>> c5892da2
 
 /**
  * An observable collection of og.Entity instances where each entity has a unique id.
