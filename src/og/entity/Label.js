/**
 * @module og/entity/Label
 */

"use strict";

import * as utils from "../utils/shared.js";
import { BaseBillboard } from "./BaseBillboard.js";
import { Vec4 } from "../math/Vec4.js";
import { LOCK_FREE, LOCK_UPDATE } from "./LabelWorker.js";

const ALIGN = {
    RIGHT: 0,
    LEFT: 1,
    CENTER: 2
};

/**
 * Text align options.
 * @readonly
 * @enum {number}
 */
const STR2ALIGN = {
    left: ALIGN.LEFT,
    right: ALIGN.RIGHT,
    center: ALIGN.CENTER
};

/**
 * Billboard text label.
 * @class
 * @extends {BaseBillboard}
 * @param {Object} [options] - Label options:
 * @param {Vec3|Array.<number>} [options.position] - Billboard spatial position.
 * @param {number} [options.rotation] - Screen angle rotaion.
 * @param {Vec4|string|Array.<number>} [options.color] - Billboard color.
 * @param {Vec3|Array.<number>} [options.alignedAxis] - Billboard aligned vector.
 * @param {Vec3|Array.<number>} [options.offset] - Billboard center screen offset.
 * @param {boolean} [options.visibility] - Visibility.
 * @param {string} [options.text] - Text string.
 * @param {string} [options.face] - HTML5 font face.
 * @param {number} [options.size] - Font size in pixels.
 * @param {string} [options.style] - HTML5 font style. Example 'normal', 'italic'.
 * @param {string} [options.weight] - HTML5 font weight. Example 'normal', 'bold'.
 * @param {number} [options.outline] - Text outline size. 0 - no outline, 1 - maximum outline. Default 0.58.
 * @param {Vec4|string|Array.<number>} [options.outlineColor] - Outline color.
 * @param {Label.ALIGN} [options.align] - Text horizontal align: "left", "right" and "center".
 */
class Label extends BaseBillboard {
    constructor(options) {
        super(options);

        options = options || {};

        /**
         * Label text string.
         * @private
         * @type {string}
         */
        this._text = options.text;

        /**
         * HTML5 font face.
         * @private
         * @type {string}
         */
        this._face = utils.defaultString(options.face, "arial");

        /**
         * Font size in pixels.
         * @private
         * @type {number}
         */
        this._size = options.size || 24;

        /**
         * Label outline.
         * @private
         * @type {number}
         */
        this._outline = options.outline != undefined ? options.outline : 0.0;

        /**
         * Label outline color.
         * @private
         * @type {Vec4}
         */
        this._outlineColor = utils.createColorRGBA(
            options.outlineColor,
            new Vec4(0.0, 0.0, 0.0, 1.0)
        );

        /**
         * Text horizontal align: "left", "right" and "center".
         * @private
         * @type {Label.ALIGN}
         */
        this._align = options.align
            ? STR2ALIGN[options.align.trim().toLowerCase()] || ALIGN.RIGHT
            : ALIGN.RIGHT;

        /**
         * Label font atlas index.
         * @private
         * @type {number}
         */
        this._fontIndex = 0;

        /**
         * Font atlas pointer.
         * @private
         * @type {utils.FontAtlas}
         */
        this._fontAtlas = null;
    }

    /**
     * Sets lablel text.
     * @public
     * @param {string} text - Text string.
     * It can't be bigger than maximum labelHandler _maxLetters value.
     */
    setText(text) {
        this._text = text.toString();
        if (this._isReady) {
            this._handler.setText(this._handlerIndex, text, this._fontIndex, this._align);
        }
    }

    /**
     * Gets current text string.
     * @public
     * @returns {string}
     */
    getText() {
        return this._text;
    }

    /**
     * Sets label text align. Could be center, left or right. Left is default.
     * @public
     * @param {Label.ALIGN} align - Text align.
     */
    setAlign(align) {
        this._align = STR2ALIGN[align.trim().toLowerCase()];
        if (this._isReady) {
            this._handler.setText(this._handlerIndex, this._text, this._fontIndex, this._align);
        } else if (this._lockId !== LOCK_FREE) {
            this._lockId = LOCK_UPDATE;
        }
    }

    /**
     * Gets label text current alignment.
     * @public
     * @returns {Label.ALIGN}
     */
    getAlign() {
        return this._align;
    }

    /**
     * Sets font face family.
     * @public
     * @param {string} face - Font face family.
     */
    setFace(face) {
        this._face = face.trim().toLowerCase();
        this.update();
    }

    /**
     * Gets current font face.
     * @public
     * @returns {string}
     */
    getFace() {
        return this._face;
    }

    /**
     * Sets label font size in pixels.
     * @public
     * @param {number} size - Label size in pixels.
     */
<<<<<<< HEAD
    setSize(size) {
        if (size !== this._size) {
            this._size = size;
            if (this._isReady) {
                this._handler.setSizeArr(this._handlerIndex, size);
            } else if (this._lockId !== LOCK_FREE) {
                this._lockId = LOCK_UPDATE;
            }
=======
    setSize(size) {
        this._size = size;
        if (this._isReady) {
            this._handler.setSizeArr(this._handlerIndex, size);
        } else if (this._lockId !== -1) {
            this._lockId = -2;
>>>>>>> a3262934
        }
    }

    /**
     * Gets label size in pixels.
     * @public
     * @returns {number}
     */
    getSize() {
        return this._size;
    }

    /**
     * Sets text outline border size. Where 0 - is no outline and 1 - is the maximum outline size.
     * @public
     * @param {number} outline - Text outline size.
     */
    setOutline(outline) {
        this._outline = outline;
        if (this._isReady) {
            this._handler.setOutlineArr(this._handlerIndex, outline);
        } else if (this._lockId !== LOCK_FREE) {
            this._lockId = LOCK_UPDATE;
        }
    }

    /**
     * Gets text current outline size.
     * @public
     * @returns {number}
     */
    getOutline() {
        return this._outline;
    }

    /**
     * Sets label opacity.
     * @public
     * @param {number} a - Label opacity.
     */
    setOpacity(a) {
        this._color.w = a;
        this.setColor4v(this._color);
        this._outlineColor.w = a;
        this.setOutlineColor4v(this._outlineColor);
    }

    /**
     * Sets text outline color.
     * @public
     * @param {number} r - Red.
     * @param {number} g - Green.
     * @param {number} b - Blue.
     * @param {number} a - Alpha.
     */
<<<<<<< HEAD
    setOutlineColor(r, g, b, a) {
        if (a !== this._outlineColor.w || r !== this._outlineColor.x || g !== this._outlineColor.y || b !== this._outlineColor.z) {
            this._outlineColor.x = r;
            this._outlineColor.y = g;
            this._outlineColor.z = b;
            this._outlineColor.w = a;
            if (this._isReady) {
                this._handler.setOutlineColorArr(this._handlerIndex, this._outlineColor);
            } else if (this._lockId !== LOCK_FREE) {
                this._lockId = LOCK_UPDATE;
            }
=======
    setOutlineColor(r, g, b, a) {
        this._outlineColor.x = r;
        this._outlineColor.y = g;
        this._outlineColor.z = b;
        this._outlineColor.w = a;
        if (this._isReady) {
            this._handler.setOutlineColorArr(this._handlerIndex, this._outlineColor);
        } else if (this._lockId !== -1) {
            this._lockId = -2;
>>>>>>> a3262934
        }
    }

    /**
     * Sets text outline color.
     * @public
     * @param {Vec4} rgba - Color vector.
     */
    setOutlineColor4v(rgba) {
        this._outlineColor.x = rgba.x;
        this._outlineColor.y = rgba.y;
        this._outlineColor.z = rgba.z;
        this._outlineColor.w = rgba.w;
        if (this._isReady) {
            this._handler.setOutlineColorArr(this._handlerIndex, rgba);
        } else if (this._lockId !== -1) {
            this._lockId = -2;
        }
    }

    /**
     * Sets text outline color HTML string.
     * @public
     * @param {string} color - HTML string color.
     */
    setOutlineColorHTML(color) {
        this.setOutlineColor4v(utils.htmlColorToRgba(color));
    }

    /**
     * Gets outline color vector.
     * @public
     * @returns {Vec4}
     */
    getOutlineColor() {
        return this._outlineColor;
    }

    /**
     * Sets outline opacity. Actually outline color alpha value.
     * @public
     * @param {number} opacity - Outline opacity.
     */
<<<<<<< HEAD
    setOutlineOpacity(opacity) {
        if (opacity !== this._outlineColor.w) {
            this._outlineColor.w = opacity;
            if (this._isReady) {
                this._handler.setOutlineColorArr(this._handlerIndex, this._outlineColor);
            } else if (this._lockId !== LOCK_FREE) {
                this._lockId = LOCK_UPDATE;
            }
=======
    setOutlineOpacity(opacity) {
        this._outlineColor.w = opacity;
        if (this._isReady) {
            this._handler.setOutlineColorArr(this._handlerIndex, this._outlineColor);
        } else if (this._lockId !== -1) {
            this._lockId = -2;
>>>>>>> a3262934
        }
    }

    /**
     * Gets outline opacity value.
     * @public
     * @returns {number}
     */
    getOutlineOpacity() {
        return this._outlineColor.w;
    }

    /**
     * Updates label parameters.
     * @public
     */
    async update() {
        if (this._fontAtlas) {
            const fontIndex = await this._fontAtlas.getFontIndex(this._face);
            this._applyFontIndex(fontIndex);
        }
    }

    _applyFontIndex(fontIndex) {
        this._fontIndex = fontIndex;
        if (this._isReady) {
            this._handler.setFontIndexArr(this._handlerIndex, this._fontIndex);
            this._handler.setText(this._handlerIndex, this._text, this._fontIndex, this._align);
        } else if (this._lockId !== LOCK_FREE) {
            this._lockId = LOCK_UPDATE;
        }
    }

    /**
     * Assigns font atlas and update.
     * @public
     * @param {utils.FontAtlas} fontAtlas - Font atlas.
     */
    assignFontAtlas(fontAtlas) {
        if (!this._fontAtlas) {
            this._fontAtlas = fontAtlas;
        }
        this.update();
    }
}

export { Label, ALIGN };
<|MERGE_RESOLUTION|>--- conflicted
+++ resolved
@@ -183,7 +183,6 @@
      * @public
      * @param {number} size - Label size in pixels.
      */
-<<<<<<< HEAD
     setSize(size) {
         if (size !== this._size) {
             this._size = size;
@@ -192,14 +191,6 @@
             } else if (this._lockId !== LOCK_FREE) {
                 this._lockId = LOCK_UPDATE;
             }
-=======
-    setSize(size) {
-        this._size = size;
-        if (this._isReady) {
-            this._handler.setSizeArr(this._handlerIndex, size);
-        } else if (this._lockId !== -1) {
-            this._lockId = -2;
->>>>>>> a3262934
         }
     }
 
@@ -241,10 +232,8 @@
      * @param {number} a - Label opacity.
      */
     setOpacity(a) {
-        this._color.w = a;
-        this.setColor4v(this._color);
-        this._outlineColor.w = a;
-        this.setOutlineColor4v(this._outlineColor);
+        super.setOpacity(a);
+        this.setOutlineOpacity(a);
     }
 
     /**
@@ -255,7 +244,6 @@
      * @param {number} b - Blue.
      * @param {number} a - Alpha.
      */
-<<<<<<< HEAD
     setOutlineColor(r, g, b, a) {
         if (a !== this._outlineColor.w || r !== this._outlineColor.x || g !== this._outlineColor.y || b !== this._outlineColor.z) {
             this._outlineColor.x = r;
@@ -267,17 +255,6 @@
             } else if (this._lockId !== LOCK_FREE) {
                 this._lockId = LOCK_UPDATE;
             }
-=======
-    setOutlineColor(r, g, b, a) {
-        this._outlineColor.x = r;
-        this._outlineColor.y = g;
-        this._outlineColor.z = b;
-        this._outlineColor.w = a;
-        if (this._isReady) {
-            this._handler.setOutlineColorArr(this._handlerIndex, this._outlineColor);
-        } else if (this._lockId !== -1) {
-            this._lockId = -2;
->>>>>>> a3262934
         }
     }
 
@@ -287,15 +264,7 @@
      * @param {Vec4} rgba - Color vector.
      */
     setOutlineColor4v(rgba) {
-        this._outlineColor.x = rgba.x;
-        this._outlineColor.y = rgba.y;
-        this._outlineColor.z = rgba.z;
-        this._outlineColor.w = rgba.w;
-        if (this._isReady) {
-            this._handler.setOutlineColorArr(this._handlerIndex, rgba);
-        } else if (this._lockId !== -1) {
-            this._lockId = -2;
-        }
+        this.setOutlineColor(rgba.x, rgba.y, rgba.z, rgba.w);
     }
 
     /**
@@ -321,7 +290,6 @@
      * @public
      * @param {number} opacity - Outline opacity.
      */
-<<<<<<< HEAD
     setOutlineOpacity(opacity) {
         if (opacity !== this._outlineColor.w) {
             this._outlineColor.w = opacity;
@@ -330,14 +298,6 @@
             } else if (this._lockId !== LOCK_FREE) {
                 this._lockId = LOCK_UPDATE;
             }
-=======
-    setOutlineOpacity(opacity) {
-        this._outlineColor.w = opacity;
-        if (this._isReady) {
-            this._handler.setOutlineColorArr(this._handlerIndex, this._outlineColor);
-        } else if (this._lockId !== -1) {
-            this._lockId = -2;
->>>>>>> a3262934
         }
     }
 
@@ -384,4 +344,4 @@
     }
 }
 
-export { Label, ALIGN };
+export { Label, ALIGN };