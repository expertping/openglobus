--- conflicted
+++ resolved
@@ -3,19 +3,12 @@
 import { Sphere } from "../bv/Sphere.js";
 import { Key } from "../Lock.js";
 import { LonLat } from "../LonLat.js";
-<<<<<<< HEAD
-import * as math from "../math.js";
-=======
->>>>>>> 6c84cb54
 import { Quat } from "../math/Quat.js";
 import { Ray } from "../math/Ray.js";
 import { Vec3 } from "../math/Vec3.js";
 import { Control } from "./Control.js";
-<<<<<<< HEAD
-=======
 import { Vec2 } from "../math/index.js";
 import { math } from "../index.js";
->>>>>>> 6c84cb54
 
 class Touch {
     constructor() {
@@ -25,14 +18,6 @@
         this.prev_y = 0;
         this.grabbedPoint = new Vec3();
         this.grabbedSpheroid = new Sphere();
-<<<<<<< HEAD
-        this.dX = function () {
-            return this.x - this.prev_x;
-        };
-        this.dY = function () {
-            return this.y - this.prev_y;
-        };
-=======
         this._vec = new Vec2();
         this._vecPrev = new Vec2();
     }
@@ -51,7 +36,6 @@
 
     get vecPrev() {
         return this._vecPrev.set(this.prev_x, this.prev_y);
->>>>>>> 6c84cb54
     }
 }
 
@@ -98,27 +82,6 @@
     }
 
     onTouchStart(e) {
-<<<<<<< HEAD
-        this._touching = true;
-
-        if (e.sys.touches.length === 2) {
-            var t0 = this.touches[0],
-                t1 = this.touches[1];
-
-            t0.x = e.sys.touches.item(0).clientX - e.sys.offsetLeft;
-            t0.y = e.sys.touches.item(0).clientY - e.sys.offsetTop;
-            t0.prev_x = e.sys.touches.item(0).clientX - e.sys.offsetLeft;
-            t0.prev_y = e.sys.touches.item(0).clientY - e.sys.offsetTop;
-            t0.grabbedPoint = this.planet.getCartesianFromPixelTerrain(e, true);
-
-            t1.x = e.sys.touches.item(1).clientX - e.sys.offsetLeft;
-            t1.y = e.sys.touches.item(1).clientY - e.sys.offsetTop;
-            t1.prev_x = e.sys.touches.item(1).clientX - e.sys.offsetLeft;
-            t1.prev_y = e.sys.touches.item(1).clientY - e.sys.offsetTop;
-            t1.grabbedPoint = this.planet.getCartesianFromPixelTerrain(e, true);
-
-            // this.planet._viewChanged = true;
-=======
         const handler = this.renderer.handler;
         this._touching = true;
 
@@ -139,7 +102,6 @@
             t1.prev_y = t1.y;
             t1.grabbedPoint = this.planet.getCartesianFromPixelTerrain(t1, true);
 
->>>>>>> 6c84cb54
             this.pointOnEarth = this.planet.getCartesianFromPixelTerrain(
                 this.renderer.handler.getCenter(),
                 true
@@ -160,14 +122,6 @@
     }
 
     _startTouchOne(e) {
-<<<<<<< HEAD
-        var t = this.touches[0];
-
-        t.x = e.sys.touches.item(0).clientX - e.sys.offsetLeft;
-        t.y = e.sys.touches.item(0).clientY - e.sys.offsetTop;
-        t.prev_x = e.sys.touches.item(0).clientX - e.sys.offsetLeft;
-        t.prev_y = e.sys.touches.item(0).clientY - e.sys.offsetTop;
-=======
         const t = this.touches[0];
         const handler = this.renderer.handler;
 
@@ -175,7 +129,6 @@
         t.y = (e.sys.touches.item(0).clientY - e.sys.offsetTop) * handler.pixelRatio;
         t.prev_x = t.x;
         t.prev_y = t.y;
->>>>>>> 6c84cb54
 
         t.grabbedPoint = this.planet.getCartesianFromPixelTerrain(e, true);
         this._eye0.copy(this.renderer.activeCamera.eye);
@@ -227,20 +180,12 @@
         }
     }
 
-<<<<<<< HEAD
-    onTouchCancel(e) {}
-
-    onTouchMove(e) {
-        var cam = this.renderer.activeCamera;
-
-=======
     onTouchCancel(e) {
     }
 
     onTouchMove(e) {
         var cam = this.renderer.activeCamera;
         const handler = this.renderer.handler;
->>>>>>> 6c84cb54
         if (e.sys.touches.length === 2) {
             this.renderer.controlsBag.scaleRot = 1;
 
@@ -255,51 +200,6 @@
 
             t0.prev_x = t0.x;
             t0.prev_y = t0.y;
-<<<<<<< HEAD
-            t0.x = e.sys.touches.item(0).clientX - e.sys.offsetLeft;
-            t0.y = e.sys.touches.item(0).clientY - e.sys.offsetTop;
-
-            t1.prev_x = t1.x;
-            t1.prev_y = t1.y;
-            t1.x = e.sys.touches.item(1).clientX - e.sys.offsetLeft;
-            t1.y = e.sys.touches.item(1).clientY - e.sys.offsetTop;
-
-            // distance = Math.sqrt((t0.prev_x-t1.prev_x)**2+(t0.prev_y-t1.prev_y)**2) - Math.sqrt((t0.x-t1.x)**2 + (t0.y-t1.y)**2))
-            // distance < 0 --> zoomIn; distance > 0 --> zoomOut
-            var t0t1Distance = Math.abs(t0.prev_x - t1.prev_x) + Math.abs(t0.prev_y - t1.prev_y)  - (Math.abs(t0.x - t1.x)  + Math.abs(t0.y - t1.y))
-            var _move = 0
-            if (t0t1Distance < 0) {
-                _move = 1
-            }
-            if (t0t1Distance > 0) {
-                _move = -1
-            }
-            if (_move !== 0) {
-                let pos = this.planet.getCartesianFromPixelTerrain(e);
-                if (pos) {
-                    let d = cam.eye.distance(pos) * 0.075;
-                    cam.eye.addA(cam.getForward().scale(_move * d));
-                    cam.checkTerrainCollision();
-                    cam.update();
-                }
-            }
-
-            if (
-                (t0.dY() > 0 && t1.dY() > 0) ||
-                (t0.dY() < 0 && t1.dY() < 0) ||
-                (t0.dX() > 0 && t1.dX() > 0) ||
-                (t0.dX() < 0 && t1.dX() < 0)
-            ) {
-                var l =
-                    (0.5 / cam.eye.distance(this.pointOnEarth)) * cam._lonLat.height * math.RADIANS;
-                if (l > 0.007) l = 0.007;
-                cam.rotateHorizontal(l * t0.dX(), false, this.pointOnEarth, this.earthUp);
-                cam.rotateVertical(l * t0.dY(), this.pointOnEarth, true);
-                cam.checkTerrainCollision();
-                cam.update();
-            }
-
-=======
             t0.x = (e.sys.touches.item(0).clientX - e.sys.offsetLeft) * handler.pixelRatio;
             t0.y = (e.sys.touches.item(0).clientY - e.sys.offsetTop) * handler.pixelRatio;
 
@@ -340,20 +240,14 @@
                 cam.checkTerrainCollision();
                 cam.update();
             }
->>>>>>> 6c84cb54
             this.scaleRot = 0;
         } else if (e.sys.touches.length === 1) {
             var t = this.touches[0];
 
             t.prev_x = t.x;
             t.prev_y = t.y;
-<<<<<<< HEAD
-            t.x = e.sys.touches.item(0).clientX - e.sys.offsetLeft;
-            t.y = e.sys.touches.item(0).clientY - e.sys.offsetTop;
-=======
             t.x = (e.sys.touches.item(0).clientX - e.sys.offsetLeft) * handler.pixelRatio;
             t.y = (e.sys.touches.item(0).clientY - e.sys.offsetTop) * handler.pixelRatio;
->>>>>>> 6c84cb54
 
             if (!t.grabbedPoint) {
                 return;
