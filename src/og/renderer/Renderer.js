"use strict";

import { Camera } from "../camera/Camera.js";
import { Framebuffer, Multisample } from "../webgl/index.js";
import { randomi } from "../math.js";
import { RendererEvents } from "./RendererEvents.js";
import { Vec2 } from "../math/Vec2.js";
import { Vec3 } from "../math/Vec3.js";
import { cons } from "../cons.js";
import { input } from "../input/input.js";
import { isEmpty } from "../utils/shared.js";
import { toneMapping } from "../shaders/toneMapping.js";
import { screenFrame } from "../shaders/screenFrame.js";
import { FontAtlas } from "../utils/FontAtlas.js";
import { TextureAtlas } from "../utils/TextureAtlas.js";
import * as arial from "../arial.js";
import { depth } from "../shaders/depth.js";
import { ARIAL_FONT_B64 } from "../res/images.js";

let __pickingCallbackCounter__ = 0;

let __depthCallbackCounter__ = 0;

/**
 * Represents high level WebGL context interface that starts WebGL handler working in real time.
 * @class
 * @param {og.webgl.Handler} handler - WebGL handler context.
 * @param {Object} [params] - Renderer parameters:
 * @fires og.RendererEvents#draw
 * @fires og.RendererEvents#resize
 * @fires og.RendererEvents#mousemove
 * @fires og.RendererEvents#mousestop
 * @fires og.RendererEvents#lclick
 * @fires og.RendererEvents#rclick
 * @fires og.RendererEvents#mclick
 * @fires og.RendererEvents#ldblclick
 * @fires og.RendererEvents#rdblclick
 * @fires og.RendererEvents#mdblclick
 * @fires og.RendererEvents#lup
 * @fires og.RendererEvents#rup
 * @fires og.RendererEvents#mup
 * @fires og.RendererEvents#ldown
 * @fires og.RendererEvents#rdown
 * @fires og.RendererEvents#mdown
 * @fires og.RendererEvents#lhold
 * @fires og.RendererEvents#rhold
 * @fires og.RendererEvents#mhold
 * @fires og.RendererEvents#mousewheel
 * @fires og.RendererEvents#touchstart
 * @fires og.RendererEvents#touchend
 * @fires og.RendererEvents#touchcancel
 * @fires og.RendererEvents#touchmove
 * @fires og.RendererEvents#doubletouch
 * @fires og.RendererEvents#touchleave
 * @fires og.RendererEvents#touchenter
 */
class Renderer {

    constructor(handler, params) {
        params = params || {};

        /**
         * Div element with WebGL canvas.
         * @public
         * @type {object}
         */
        this.div = null;

        /**
         * WebGL handler context.
         * @public
         * @type {og.webgl.Handler}
         */
        this.handler = handler;

        this.exposure = 4;

        this.gamma = 0.5;

        this.whitepoint = 1.0;

        this.brightThreshold = 0.9;

        this.backgroundColor = params.backgroundColor || new Vec3(115 / 255, 203 / 255, 249 / 255);

        /**
         * Render nodes drawing queue.
         * @private
         * @type {Array.<og.scene.RenderNode>}
         */
        this._renderNodesArr = [];

        /**
         * Render nodes store for the comfortable access by the node name.
         * @public
         * @type {Object.<og.scene.RenderNode>}
         */
        this.renderNodes = {};

        /**
         * Current active camera.
         * @public
         * @type {og.Camera}
         */
        this.activeCamera = null;

        /**
         * Renderer events. Represents interface for setting events like mousemove, draw, keypress etc.
         * @public
         * @type {og.RendererEvents}
         */
        this.events = new RendererEvents(this);

        /**
         * OpenGlobus controls array.
         * @public
         * @type {Object}
         */
        this.controls = {};

        if (params.controls) {
            for (let i in params.controls) {
                this.controls[params.controls[i].name] = params.controls[i];
            }
        }

        /**
         * Provides exchange between controls.
         * @public
         * @type {Object}
         */
        this.controlsBag = {};

        /**
         * Hash table for drawing objects.
         * @public
         * @type {Object}
         */
        this.colorObjects = {};

        /**
         * Color picking objects rendering queue.
         * @type {Array.<og.Renderer~pickingCallback>}
         */
        this._pickingCallbacks = [];

        /**
         * Picking objects(labels and billboards) framebuffer.
         * @public
         * @type {og.webgl.Framebuffer}
         */
        this.pickingFramebuffer = null;

        /**
         * Depth objects rendering queue.
         * @type {Array.<og.Renderer~depthCallback>}
         */
        this._depthCallbacks = [];

        this.depthFramebuffer = null;

        this._msaa = params.msaa || 8;
        this._internalFormat = "RGBA16F";
        this._format = "RGBA";
        this._type = "FLOAT";

        this._screenScale = params.screenScale || 1.0;

        this.sceneFramebuffer = null;

        this.blitFramebuffer = null;

        this.toneMappingFramebuffer = null;

        /**
         * Stores current picking rgb color.
         * @private
         * @type {Array.<number>} - (exactly 3 entries)
         */
        this._currPickingColor = new Uint8Array(4);

        /**
         * Stores previous picked rgb color.
         * @private
         * @type {Array.<number>} - (exactly 3 entries)
         */
        this._prevPickingColor = [0, 0, 0];

        this._tempPickingColor_ = new Uint8Array(4);

        this._initialized = false;

        /**
         * Texture atlas for the billboards images. One atlas per node.
         * @protected
         * @type {og.utils.TextureAtlas}
         */
        this.billboardsTextureAtlas = new TextureAtlas();

        /**
         * Texture font atlas for the font families and styles. One atlas per node.
         * @public
         * @type {og.utils.FontAtlas}
         */
        this.fontAtlas = new FontAtlas();

        this._entityCollections = [];

        if (params.autoActivate || isEmpty(params.autoActivate)) {
            this.initialize();
            this.start();
        }

        this._currentOutput = "screen";
    }

    /**
     * Sets renderer events activity.
     * @param {Boolean} activity - Events activity.
     */
    setEventsActivity(activity) {
        this.events.active = activity;
    }

    setScreenScale(scale) {
        this._screenScale = scale;
        this._resize();
    }

    addDepthCallback(sender, callback) {
        var id = __depthCallbackCounter__++;
        this._depthCallbacks.push({
            id: id,
            callback: callback,
            sender: sender
        });
        return id;
    }

    removeDepthCallback(id) {
        for (var i = 0; i < this._depthCallbacks.length; i++) {
            if (id === this._depthCallbacks[i].id) {
                this._depthCallbacks.splice(i, 1);
                break;
            }
        }
    }

    /**
     * Adds picking rendering callback function.
     * @param {object} sender - Callback context.
     * @param {og.Renderer~pickingCallback} callback - Rendering callback.
     * @returns {Number} Handler id
     */
    addPickingCallback(sender, callback) {
        var id = __pickingCallbackCounter__++;
        this._pickingCallbacks.push({
            id: id,
            callback: callback,
            sender: sender
        });
        return id;
    }

    /**
     * Removes picking rendering callback function.
     * @param {Number} id - Handler id to remove.
     */
    removePickingCallback(id) {
        for (var i = 0; i < this._pickingCallbacks.length; i++) {
            if (id === this._pickingCallbacks[i].id) {
                this._pickingCallbacks.splice(i, 1);
                break;
            }
        }
    }

    getPickingObjectByColor(r, g, b) {
        return this.colorObjects[r + "_" + g + "_" + b];
    }

    /**
     * Assign picking color to the object.
     * @public
     * @param {Object} obj - Object that pressume to be picked.
     */
    assignPickingColor(obj) {
        if (!obj._pickingColor || obj._pickingColor.isZero()) {
            var r = 0,
                g = 0,
                b = 0;
            var str = "0_0_0";
            while (!(r || g || b) || this.colorObjects[str]) {
                r = randomi(1, 255);
                g = randomi(1, 255);
                b = randomi(1, 255);
                str = r + "_" + g + "_" + b;
            }

            if (!obj._pickingColor) {
                obj._pickingColor = new Vec3(r, g, b);
            } else {
                obj._pickingColor.set(r, g, b);
            }

            obj._pickingColorU = new Float32Array([r / 255, g / 255, b / 255]);

            this.colorObjects[str] = obj;
        }
    }

    /**
     * Removes picking color from object.
     * @public
     * @param {Object} obj - Object to remove picking color.
     */
    clearPickingColor(obj) {
        if (!obj._pickingColor.isZero()) {
            var c = obj._pickingColor;
            if (!c.isZero()) {
                this.colorObjects[c.x + "_" + c.y + "_" + c.z] = null;
                delete this.colorObjects[c.x + "_" + c.y + "_" + c.z];
                c.x = c.y = c.z = 0;
            }
        }
    }

    /**
     * Get the client width.
     * @public
     * @returns {number} -
     */
    getWidth() {
        return this.handler.canvas.width;
    }

    /**
     * Get the client height.
     * @public
     * @returns {number} -
     */
    getHeight() {
        return this.handler.canvas.height;
    }

    /**
     * Get center of the screen
     * @public
     * @returns {og.math.Vec2} -
     */
    getCenter() {
        var cnv = this.handler.canvas;
        return new Vec2(Math.round(cnv.width * 0.5), Math.round(cnv.height * 0.5));
    }

    /**
     * Add the given control to the renderer.
     * @param {og.control.Control} control - Control.
     */
    addControl(control) {
        control.addTo(this);
    }

    /**
     * Add the given controls array to the planet node.
     * @param {Array.<og.control.Control>} cArr - Control array.
     */
    addControls(cArr) {
        for (var i = 0; i < cArr.length; i++) {
            cArr[i].addTo(this);
        }
    }

    /**
     * Remove control from the renderer.
     * @param {og.control.Control} control  - Control.
     */
    removeControl(control) {
        control.remove();
    }

    /**
     * Renderer initialization.
     * @public
     */
    initialize() {
        if (this._initialized) {
            return;
        } else {
            this._initialized = true;
        }

        var that = this;

        this.billboardsTextureAtlas.assignHandler(this.handler);

        this.fontAtlas.assignHandler(this.handler);

        this.handler.setFrameCallback(function () {
            that.draw();
        });

        this.activeCamera = new Camera(this, {
            eye: new Vec3(0, 0, 0),
            look: new Vec3(0, 0, -1),
            up: new Vec3(0, 1, 0)
        });

        this.events.initialize();

        // Bind console key
        this.events.on("charkeypress", input.KEY_APOSTROPHE, function () {
            cons.setVisibility(!cons.getVisibility());
        });

        this.handler.addProgram(screenFrame());

        this.pickingFramebuffer = new Framebuffer(this.handler, {
            width: 640,
            height: 480
        }).init();

        this.depthFramebuffer = new Framebuffer(this.handler, {
            size: 2,
            internalFormat: ["RGBA", "DEPTH_COMPONENT24"],
            format: ["RGBA", "DEPTH_COMPONENT"],
            type: ["UNSIGNED_BYTE", "UNSIGNED_INT"],
            attachment: ["COLOR_ATTACHMENT", "DEPTH_ATTACHMENT"],
            useDepth: false
        }).init();

        //this.depthFramebuffer = new Framebuffer(this.handler, {
        //    size: 2,
        //    internalFormat: ["RGBA", "RGBA"],
        //    format: ["RGBA", "RGBA"],
        //    type: ["UNSIGNED_BYTE", "UNSIGNED_BYTE"],
        //    attachment: ["COLOR_ATTACHMENT", "COLOR_ATTACHMENT"],
        //    useDepth: true
        //}).init();
        this.screenDepthFramebuffer = new Framebuffer(this.handler, {
            useDepth: false
        }).init();

        this.readPixels = () => { };

        if (this.handler.gl.type === "webgl") {
            this.sceneFramebuffer = new Framebuffer(this.handler);
            this.sceneFramebuffer.init();

            this._fnScreenFrame = this._screenFrameNoMSAA;

            this.screenTexture = {
                screen: this.sceneFramebuffer.textures[0],
                picking: this.pickingFramebuffer.textures[0],
                depth: this.screenDepthFramebuffer.textures[0]
            };
        } else {
            let _maxMSAA = this.getMaxMSAA(this._internalFormat);

            if (this._msaa > _maxMSAA) {
                this._msaa = _maxMSAA;
            }

            this.handler.addPrograms([toneMapping()]);

            this.handler.addPrograms([depth()]);

            this.sceneFramebuffer = new Multisample(this.handler, {
                size: 1,
                msaa: this._msaa,
                internalFormat: this._internalFormat,
                filter: "LINEAR"
            }).init();

            this.blitFramebuffer = new Framebuffer(this.handler, {
                useDepth: false,
                internalFormat: this._internalFormat,
                format: this._format,
                type: this._type,
                filter: "LINEAR"
            }).init();

            this.toneMappingFramebuffer = new Framebuffer(this.handler, {
                useDepth: false
            }).init();

            this._fnScreenFrame = this._screenFrameMSAA;

            this.screenTexture = {
                screen: this.toneMappingFramebuffer.textures[0],
                picking: this.pickingFramebuffer.textures[0],
                depth: this.screenDepthFramebuffer.textures[0],
                frustum: this.depthFramebuffer.textures[0]
            };
        }

        this.handler.onCanvasResize = () => {
            this.events.dispatch(this.events.resize, this.handler.canvas);
            this._resize();
        };

        this._screenFrameCornersBuffer = this.handler.createArrayBuffer(
            new Float32Array([1, 1, -1, 1, 1, -1, -1, -1]),
            2,
            4
        );

        let temp = this.controls;
        this.controls = {};
        for (let i in temp) {
            this.addControl(temp[i]);
        }

        this.outputTexture = this.screenTexture.screen;

        this.fontAtlas.initFont("arial", arial.data, ARIAL_FONT_B64);
    }

    setCurrentScreen(screenName) {
        this._currentOutput = screenName;
        if (this.screenTexture[screenName]) {
            this.outputTexture = this.screenTexture[screenName];
        }
    }

    _resize() {
        let obj = this.handler.canvas;
        this.activeCamera.setAspectRatio(obj.clientWidth / obj.clientHeight);
        this.sceneFramebuffer.setSize(
            obj.clientWidth * this._screenScale,
            obj.clientHeight * this._screenScale
        );
        this.blitFramebuffer &&
            this.blitFramebuffer.setSize(
                obj.clientWidth * this._screenScale,
                obj.clientHeight * this._screenScale,
                true
            );
        this.toneMappingFramebuffer &&
            this.toneMappingFramebuffer.setSize(obj.clientWidth, obj.clientHeight, true);
        this.depthFramebuffer && this.depthFramebuffer.setSize(obj.clientWidth, obj.clientHeight, true);
        this.screenDepthFramebuffer &&
            this.screenDepthFramebuffer.setSize(obj.clientWidth, obj.clientHeight, true);

        if (this.handler.gl.type === "webgl") {
            this.screenTexture.screen = this.sceneFramebuffer.textures[0];
            this.screenTexture.picking = this.pickingFramebuffer.textures[0];
            this.screenTexture.depth = this.screenDepthFramebuffer.textures[0];
            this.screenTexture.frustum = this.depthFramebuffer.textures[0];
        } else {
            this.screenTexture.screen = this.toneMappingFramebuffer.textures[0];
            this.screenTexture.picking = this.pickingFramebuffer.textures[0];
            this.screenTexture.depth = this.screenDepthFramebuffer.textures[0];
            this.screenTexture.frustum = this.depthFramebuffer.textures[0];
        }

        this.setCurrentScreen(this._currentOutput);
    }

    removeNode(renderNode) {
        renderNode.remove();
    }

    /**
     * Adds render node to the renderer.
     * @public
     * @param {og.scene.RenderNode} renderNode - Render node.
     */
    addNode(renderNode) {
        if (!this.renderNodes[renderNode.name]) {
            renderNode.assign(this);
            this._renderNodesArr.unshift(renderNode);
            this.renderNodes[renderNode.name] = renderNode;
        } else {
            cons.logWrn("Node name " + renderNode.name + " allready exists.");
        }
    }

    /**
     * Adds render node to the renderer before specific node.
     * @public
     * @param {og.scene.RenderNode} renderNode - Render node.
     */
    addNodeBefore(renderNode, renderNodeBefore) {
        if (!this.renderNodes[renderNode.name]) {
            renderNode.assign(this);
            this.renderNodes[renderNode.name] = renderNode;
            for (let i = 0; i < this._renderNodesArr.length; i++) {
                if (this._renderNodesArr[i].isEqual(renderNodeBefore)) {
                    this._renderNodesArr.splice(i, 0, renderNode);
                    break;
                }
            }
            this._renderNodesArr.unshift(renderNode);
        } else {
            cons.logWrn("Node name " + renderNode.name + " allready exists.");
        }
    }

    /**
     * Adds render nodes array to the renderer.
     * @public
     * @param {Array.<og.scene.RenderNode>} nodesArr - Render nodes array.
     */
    addNodes(nodesArr) {
        for (var i = 0; i < nodesArr.length; i++) {
            this.addNode(nodesArr[i]);
        }
    }

    getMaxMSAA(internalFormat) {
        var gl = this.handler.gl;
        let samples = gl.getInternalformatParameter(gl.RENDERBUFFER, gl[internalFormat], gl.SAMPLES);
        return samples[0];
    }

    getMSAA() {
        return this._msaa;
    }

    /**
     * TODO: replace with cahce frendly linked list by bilboardHandler, label handler etc.
     */
    enqueueEntityCollectionsToDraw(ecArr) {
        this._entityCollections.push.apply(this._entityCollections, ecArr);
    }

    /**
     * Draws entity collections.
     * @public
     * @param {Array<og.EntityCollection>} ec - Entity collection array.
     */
    _drawEntityCollections() {
        let ec = this._entityCollections;

        if (ec.length) {
            var gl = this.handler.gl;

            gl.enable(gl.BLEND);
            gl.blendEquation(gl.FUNC_ADD);
            gl.blendFuncSeparate(gl.SRC_ALPHA, gl.ONE_MINUS_SRC_ALPHA, gl.ONE, gl.ONE);
            gl.disable(gl.CULL_FACE);

            // Z-buffer offset
            gl.enable(gl.POLYGON_OFFSET_FILL);
            gl.polygonOffset(0.0, 0.0);

            // billboards pass
            gl.activeTexture(gl.TEXTURE0);
            gl.bindTexture(gl.TEXTURE_2D, this.billboardsTextureAtlas.texture);

            var i = ec.length;
            while (i--) {
                var eci = ec[i];
                if (eci._fadingOpacity) {
                    // first begin draw event
                    eci.events.dispatch(eci.events.draw, eci);
                    eci.billboardHandler.draw();
                }
            }

            // labels pass
            var fa = this.fontAtlas.atlasesArr;
            for (i = 0; i < fa.length; i++) {
                gl.activeTexture(gl.TEXTURE0 + i);
                gl.bindTexture(gl.TEXTURE_2D, fa[i].texture);
            }

            i = ec.length;
            while (i--) {
                ec[i]._fadingOpacity && ec[i].labelHandler.draw();
            }

<<<<<<< HEAD
        i = ec.length;
        while (i--) {
            ec[i]._fadingOpacity && ec[i].geoObjectHandler.draw();
        }

        // rays
        i = ec.length;
        while (i--) {
            ec[i]._fadingOpacity && ec[i].rayHandler.draw();
        }
=======
            // rays
            i = ec.length;
            while (i--) {
                ec[i]._fadingOpacity && ec[i].rayHandler.draw();
            }
>>>>>>> f64a9e28

            // polyline pass
            i = ec.length;
            while (i--) {
                ec[i]._fadingOpacity && ec[i].polylineHandler.draw();
            }

            gl.enable(gl.CULL_FACE);

            // pointClouds pass
            i = ec.length;
            while (i--) {
                if (ec[i]._fadingOpacity) {
                    ec[i].pointCloudHandler.draw();
                }
            }

            // shapes pass
            i = ec.length;
            while (i--) {
                eci = ec[i];
                if (eci._fadingOpacity) {
                    eci.shapeHandler.draw();
                }
            }

            // Strip pass
            i = ec.length;
            while (i--) {
                if (ec[i]._fadingOpacity) {
                    ec[i].stripHandler.draw();
                    // post draw event
                    eci.events.dispatch(eci.events.drawend, eci);
                }
            }

            // gl.polygonOffset(0.0, 0.0);
            gl.disable(gl.POLYGON_OFFSET_FILL);

            this._entityCollections.length = 0;
            this._entityCollections = [];
        }
    }

    /**
     * Draw nodes.
     * @public
     */
    draw() {
        this.activeCamera.checkMoveEnd();

        let e = this.events;
        e.handleEvents();

        let sfb = this.sceneFramebuffer;
        sfb.activate();

        let h = this.handler;

        h.gl.clearColor(this.backgroundColor.x, this.backgroundColor.y, this.backgroundColor.z, 1.0);
        h.gl.clear(h.gl.COLOR_BUFFER_BIT | h.gl.DEPTH_BUFFER_BIT);

        e.dispatch(e.draw, this);

        //h.gl.activeTexture(h.gl.TEXTURE0);
        //h.gl.bindTexture(h.gl.TEXTURE_2D, h.transparentTexture);

        let frustums = this.activeCamera.frustums;

        // Rendering scene nodes and entityCollections
        let rn = this._renderNodesArr;
        let k = frustums.length;
        while (k--) {
            this.activeCamera.setCurrentFrustum(k);
            h.gl.clear(h.gl.DEPTH_BUFFER_BIT);
            let i = rn.length;
            while (i--) {
                rn[i].drawNode();
            }
            this._drawEntityCollections();

            this._drawDepthBuffer(k);

            // Rendering picking callbacks and refresh pickingColor
            this._drawPickingBuffer(k);
        }

        sfb.deactivate();

        this.blitFramebuffer && sfb.blitTo(this.blitFramebuffer);

        if (e.mouseState.anyEvent()) {
            this._readPickingColor();
        }

        // Tone mapping followed by rendering on the screen
        this._fnScreenFrame();

        e.dispatch(e.postdraw, this);

        e.mouseState.moving = false;
        e.touchState.moving = false;
    }

    _screenFrameMSAA() {
        var h = this.handler;

        var sh = h.programs.toneMapping,
            p = sh._program,
            gl = h.gl;

        gl.disable(gl.DEPTH_TEST);

        gl.bindBuffer(gl.ARRAY_BUFFER, this._screenFrameCornersBuffer);
        gl.vertexAttribPointer(p.attributes.corners, 2, gl.FLOAT, false, 0, 0);

        this.toneMappingFramebuffer.activate();

        sh.activate();

        // screen texture
        gl.activeTexture(gl.TEXTURE0);
        gl.bindTexture(gl.TEXTURE_2D, this.blitFramebuffer.textures[0]);
        gl.uniform1i(p.uniforms.hdrBuffer, 0);

        gl.uniform1f(p.uniforms.gamma, this.gamma);
        gl.uniform1f(p.uniforms.exposure, this.exposure);
        gl.uniform1f(p.uniforms.whitepoint, this.whitepoint);
        gl.drawArrays(gl.TRIANGLE_STRIP, 0, 4);

        this.toneMappingFramebuffer.deactivate();

        sh = h.programs.screenFrame;
        p = sh._program;
        gl = h.gl;

        sh.activate();
        gl.activeTexture(gl.TEXTURE0);
        gl.bindTexture(gl.TEXTURE_2D, this.outputTexture);
        gl.uniform1i(p.uniforms.texture, 0);
        gl.drawArrays(gl.TRIANGLE_STRIP, 0, 4);

        gl.enable(gl.DEPTH_TEST);
    }

    _screenFrameNoMSAA() {
        var h = this.handler;
        var sh = h.programs.screenFrame,
            p = sh._program,
            gl = h.gl;

        gl.disable(gl.DEPTH_TEST);
        sh.activate();
        gl.activeTexture(gl.TEXTURE0);
        gl.bindTexture(gl.TEXTURE_2D, this.outputTexture);
        gl.uniform1i(p.uniforms.texture, 0);
        gl.bindBuffer(gl.ARRAY_BUFFER, this._screenFrameCornersBuffer);
        gl.vertexAttribPointer(p.attributes.corners, 2, gl.FLOAT, false, 0, 0);
        gl.drawArrays(gl.TRIANGLE_STRIP, 0, 4);
        gl.enable(gl.DEPTH_TEST);
    }

    /**
     * Returns picking object by screen coordinates
     * @param {number} x - X position
     * @param {number} y - Y position
     * @return {Object} -
     */
    getPickingObject(x, y) {
        let cnv = this.renderer.handler.canvas,
            c = new Uint8Array(3);
        this.readPixels(c, x / cnv.width, (cnv.height - y) / cnv.height, 1);
        return this.colorObjects[c[0] + "_" + c[1] + "_" + c[2]];
    }

    /**
     * Draw picking objects framebuffer.
     * @private
     */
    _drawPickingBuffer(frustumIndex) {
        if (this.events.mouseState.anyEvent()) {
            this.pickingFramebuffer.activate();

            var h = this.handler;
            var gl = h.gl;

            if (frustumIndex === this.activeCamera.FARTHEST_FRUSTUM_INDEX) {
                gl.clearColor(0.0, 0.0, 0.0, 1.0);
                gl.clear(gl.COLOR_BUFFER_BIT | gl.DEPTH_BUFFER_BIT);
            } else {
                gl.clear(gl.DEPTH_BUFFER_BIT);
            }

            gl.disable(h.gl.BLEND);

            var dp = this._pickingCallbacks;
            var i = dp.length;
            while (i--) {
                /**
                 * This callback renders picking frame.
                 * @callback og.Renderer~pickingCallback
                 */
                dp[i].callback.call(dp[i].sender);
            }

            this.pickingFramebuffer.deactivate();
        }
    }

    _drawDepthBuffer(frustumIndex) {
        if (frustumIndex === 0) {
            this.depthFramebuffer.activate();

            var h = this.handler;
            var gl = h.gl;

            gl.clearColor(0.0, 0.0, 0.0, 1.0);
            gl.clear(gl.COLOR_BUFFER_BIT | gl.DEPTH_BUFFER_BIT);

            gl.enable(gl.DEPTH_TEST);

            var dp = this._depthCallbacks;
            var i = dp.length;
            while (i--) {
                /**
                 * This callback renders depth frame.
                 * @callback og.Renderer~depthCallback
                 */
                dp[i].callback.call(dp[i].sender);
            }

            this.depthFramebuffer.deactivate();

            //
            // PASS to depth visualization
            var sh = h.programs.depth,
                p = sh._program;

            gl = h.gl;

            gl.bindBuffer(gl.ARRAY_BUFFER, this._screenFrameCornersBuffer);
            gl.vertexAttribPointer(p.attributes.corners, 2, gl.FLOAT, false, 0, 0);

            this.screenDepthFramebuffer.activate();

            sh.activate();

            gl.activeTexture(gl.TEXTURE1);
            gl.bindTexture(gl.TEXTURE_2D, this.depthFramebuffer.textures[1]);
            gl.uniform1i(p.uniforms.depthTexture, 1);

            gl.drawArrays(gl.TRIANGLE_STRIP, 0, 4);

            this.screenDepthFramebuffer.deactivate();
        }
    }

    _readPickingColor() {
        var ms = this.events.mouseState;
        var ts = this.events.touchState;

        if (!(ms.leftButtonHold || ms.rightButtonHold || ms.middleButtonHold)) {
            this._prevPickingColor[0] = this._currPickingColor[0];
            this._prevPickingColor[1] = this._currPickingColor[1];
            this._prevPickingColor[2] = this._currPickingColor[2];

            var pc = this._currPickingColor;
            if (ts.x || ts.y) {
                this.pickingFramebuffer.readPixels(pc, ts.nx, 1.0 - ts.ny);
                if (!(pc[0] || pc[1] || pc[2])) {
                    this.readPixels(pc, ts.nx, 1.0 - ts.ny, 1);
                }
            } else {
                this.pickingFramebuffer.readPixels(pc, ms.nx, 1.0 - ms.ny);
                if (!(pc[0] || pc[1] || pc[2])) {
                    this.readPixels(pc, ms.nx, 1.0 - ms.ny, 1);
                }
            }
        }
    }

    /**
     * Function starts rendering.
     * @public
     */
    start() {
        this.handler.start();
    }

}

export { Renderer };<|MERGE_RESOLUTION|>--- conflicted
+++ resolved
@@ -671,24 +671,17 @@
                 ec[i]._fadingOpacity && ec[i].labelHandler.draw();
             }
 
-<<<<<<< HEAD
-        i = ec.length;
-        while (i--) {
-            ec[i]._fadingOpacity && ec[i].geoObjectHandler.draw();
-        }
-
-        // rays
-        i = ec.length;
-        while (i--) {
-            ec[i]._fadingOpacity && ec[i].rayHandler.draw();
-        }
-=======
+            //geoObject
+            i = ec.length;
+            while (i--) {
+                ec[i]._fadingOpacity && ec[i].geoObjectHandler.draw();
+            }
+
             // rays
             i = ec.length;
             while (i--) {
                 ec[i]._fadingOpacity && ec[i].rayHandler.draw();
             }
->>>>>>> f64a9e28
 
             // polyline pass
             i = ec.length;
