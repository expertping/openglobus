/**
 * @module og/shaders/label
 */

'use strict';

import { Program } from '../webgl/Program.js';

const PROJECT = `vec2 project(vec4 p) {
                    return (0.5 * p.xyz / p.w + 0.5).xy * viewport;
                }`;

const ROTATE2D =
    `mat2 rotate2d(float angle) {
        return mat2(cos(angle), -sin(angle),
           sin(angle), cos(angle));
     }`;

export function label_webgl2() {

    return new Program("label", {
        uniforms: {
            viewport: "vec2",
            fontTextureArr: "sampler2darray",
            sdfParamsArr: "vec4",
            projectionMatrix: "mat4",
            viewMatrix: "mat4",
            eyePositionHigh: "vec3",
            eyePositionLow: "vec3",
            planetRadius: "float",
            scaleByDistance: "vec3",
            opacity: "float",
            isOutlinePass: "int"
        },
        attributes: {
            a_outline: "float",
            a_gliphParam: "vec4",
            a_vertices: "vec2",
            a_texCoord: "vec4",
            a_positionsHigh: "vec3",
            a_positionsLow: "vec3",
            a_size: "float",
            a_rotation: "float",
            a_rgba: "vec4",
            a_offset: "vec3",
            a_fontIndex: "float"
        },
        vertexShader:
            `#version 300 es

            in float a_outline;
            in vec4 a_gliphParam;
            in vec2 a_vertices;
            in vec4 a_texCoord;
            in vec3 a_positionsHigh;
            in vec3 a_positionsLow;
            in vec3 a_offset;
            in float a_size;
            in float a_rotation;
            in vec4 a_rgba;
            in float a_fontIndex;

            out vec2 v_uv;
            out vec4 v_rgba;
            flat out int v_fontIndex;            
            out vec4 v_outlineColor;
            flat out float v_outline;
            flat out int vvisOutlinePass;

            uniform vec2 viewport;
            uniform mat4 viewMatrix;
            uniform mat4 projectionMatrix;
            uniform vec3 eyePositionHigh;
            uniform vec3 eyePositionLow;
            uniform float planetRadius;
            uniform vec3 scaleByDistance;
            uniform float opacity;
            uniform int isOutlinePass;


            const vec3 ZERO3 = vec3(0.0);

            ${PROJECT}

            ${ROTATE2D}

            void main() {

                if(a_texCoord.z == -1.0) {
                    gl_Position = vec4(0.0);
                    return;
                }

                vec3 a_positions = a_positionsHigh + a_positionsLow;
                vec3 cameraPos = eyePositionHigh + eyePositionLow;

                v_outline = a_outline;
                vvisOutlinePass = isOutlinePass;

                v_fontIndex = int(a_fontIndex);
                v_uv = vec2(a_texCoord.xy);
                float lookDist = length(a_positions - cameraPos);
                v_rgba = a_rgba;
                
                if(opacity * step(lookDist, sqrt(dot(cameraPos,cameraPos) - planetRadius) + sqrt(dot(a_positions,a_positions) - planetRadius)) == 0.0){
                    return;
                }

                float scd = (1.0 - smoothstep(scaleByDistance[0], scaleByDistance[1], lookDist)) * (1.0 - step(scaleByDistance[2], lookDist));

                v_rgba.a *= opacity;

                mat4 viewMatrixRTE = viewMatrix;
                viewMatrixRTE[3] = vec4(0.0, 0.0, 0.0, 1.0);

                vec3 highDiff = a_positionsHigh - eyePositionHigh;
                vec3 lowDiff = a_positionsLow - eyePositionLow;
                vec4 posRTE = viewMatrixRTE * vec4(highDiff + lowDiff, 1.0);
                vec4 projPos = projectionMatrix * posRTE;
                vec2 screenPos = project(projPos);

                vec2 v = screenPos + rotate2d(a_rotation) * ((a_vertices * a_gliphParam.xy + a_gliphParam.zw + vec2(a_texCoord.z, 0.0) + vec2(a_texCoord.w, 0.0)) * a_size * scd + a_offset.xy);

                gl_Position = vec4((2.0 * v / viewport - 1.0) * projPos.w, projPos.z + a_offset.z, projPos.w);
            }`,
        fragmentShader:
            `#version 300 es

            precision highp float;
            precision highp int;

            const int MAX_SIZE = 11;

            // x - ATLAS_WIDTH = 512.0;
            // y - ATLAS_HEIGHT = 512.0;
            // z - ATLAS_GLYPH_SIZE = 32.0;
            // w - ATLAS_FIELD_RANGE = 8.0;

            uniform sampler2D fontTextureArr[MAX_SIZE];
            uniform vec4 sdfParamsArr[MAX_SIZE];
            
            flat in int vvisOutlinePass;

            flat in int v_fontIndex;
            in vec2 v_uv;
            in vec4 v_rgba;           

            flat in float v_outline;

            in vec3 v_pickingColor;

            layout(location = 0) out vec4 outScreen;

            float median(float r, float g, float b) {
                return max(min(r, g), min(max(r, g), b));
            }

            float getDistance() {
                vec3 msdf;
                if(v_fontIndex == 0) {
                    msdf = texture(fontTextureArr[0], v_uv).rgb;
                } else if(v_fontIndex == 1){
                    msdf = texture(fontTextureArr[1], v_uv).rgb;
                } else if(v_fontIndex == 2){
                    msdf = texture(fontTextureArr[2], v_uv).rgb;
                } else if(v_fontIndex == 3){
                    msdf = texture(fontTextureArr[3], v_uv).rgb;
                } else if(v_fontIndex == 4){
                    msdf = texture(fontTextureArr[4], v_uv).rgb;
                } else if(v_fontIndex == 5){
                    msdf = texture(fontTextureArr[5], v_uv).rgb;
                } else if(v_fontIndex == 6){
                    msdf = texture(fontTextureArr[6], v_uv).rgb;
                } else if(v_fontIndex == 7){
                    msdf = texture(fontTextureArr[7], v_uv).rgb;
                } else if(v_fontIndex == 8){
                    msdf = texture(fontTextureArr[8], v_uv).rgb;
                } else if(v_fontIndex == 9){
                    msdf = texture(fontTextureArr[9], v_uv).rgb;
                } else if(v_fontIndex == 10){
                    msdf = texture(fontTextureArr[10], v_uv).rgb;
                }
                return median(msdf.r, msdf.g, msdf.b);
            }

            vec4 getSDFParams() {
                if(v_fontIndex == 0) {
                    return sdfParamsArr[0];
                } else if(v_fontIndex == 1){
                    return sdfParamsArr[1];
                } else if(v_fontIndex == 2){
                    return sdfParamsArr[2];
                } else if(v_fontIndex == 3){
                    return sdfParamsArr[3];
                } else if(v_fontIndex == 4){
                    return sdfParamsArr[4];
                } else if(v_fontIndex == 5){
                    return sdfParamsArr[5];
                } else if(v_fontIndex == 6){
                    return sdfParamsArr[6];
                } else if(v_fontIndex == 7){
                    return sdfParamsArr[7];
                } else if(v_fontIndex == 8){
                    return sdfParamsArr[8];
                } else if(v_fontIndex == 9){
                    return sdfParamsArr[9];
                } else if(v_fontIndex == 10){
                    return sdfParamsArr[10];
                }
            }
            
            void main () {

                vec4 sdfParams = getSDFParams();
                
                vec2 dxdy = fwidth(v_uv) * sdfParams.xy;
                float dist = getDistance() + min(vvisOutlinePass == 0 ? 0.001 : v_outline, 0.5 - 1.0 / sdfParams.w) - 0.5;
                float opacity = clamp(dist * sdfParams.w / length(dxdy) + 0.5, 0.0, 1.0);

                vec4 color = v_rgba;
                color.a *= opacity;
                if (color.a < 0.01) {
                    discard;
                }

                outScreen = vec4(v_rgba.rgb, opacity * v_rgba.a);
            }
            
            `
    });
}

export function labelPicking() {
    return new Program("labelPicking", {
        uniforms: {
            viewport: "vec2",
            projectionMatrix: "mat4",
            viewMatrix: "mat4",
            eyePositionHigh: "vec3",
            eyePositionLow: "vec3",
            planetRadius: "float",
            scaleByDistance: "vec3",
            opacity: "float"
        },
        attributes: {
            a_gliphParam: "vec4",
            a_vertices: "vec2",
            a_texCoord: "vec4",
            a_positionsHigh: "vec3",
            a_positionsLow: "vec3",
            a_offset: "vec3",
            a_size: "float",
            a_rotation: "float",
            a_rgba: "vec4"
        },
        vertexShader:
            `
            attribute vec4 a_gliphParam;
            attribute vec2 a_vertices;
            attribute vec4 a_texCoord;
            attribute vec3 a_positionsHigh;
            attribute vec3 a_positionsLow;
            attribute vec3 a_offset;
            attribute float a_size;
            attribute float a_rotation;
            attribute vec4 a_rgba;

            varying vec4 v_rgba;

            uniform vec2 viewport;
            uniform mat4 viewMatrix;
            uniform mat4 projectionMatrix;
            uniform vec3 eyePositionHigh;
            uniform vec3 eyePositionLow;
            uniform float planetRadius;
            uniform vec3 scaleByDistance;
            uniform float opacity;

            const vec3 ZERO3 = vec3(0.0);

            ${PROJECT}

            ${ROTATE2D}

            void main() {
                vec3 a_positions = a_positionsHigh + a_positionsLow;
                vec3 cameraPos = eyePositionHigh + eyePositionLow;

                if(a_texCoord.z == -1.0){
                    gl_Position = vec4(0.0);
                    return;
                }

                float lookDist = length(a_positions - cameraPos);
                v_rgba = a_rgba;
                if(opacity * step(lookDist, sqrt(dot(cameraPos,cameraPos) - planetRadius) + sqrt(dot(a_positions,a_positions) - planetRadius)) == 0.0){
                    return;
                }

                float scd = (1.0 - smoothstep(scaleByDistance[0], scaleByDistance[1], lookDist)) * (1.0 - step(scaleByDistance[2], lookDist));

                v_rgba.a *= opacity;

                mat4 viewMatrixRTE = viewMatrix;
                viewMatrixRTE[3] = vec4(0.0, 0.0, 0.0, 1.0);

                vec3 highDiff = a_positionsHigh - eyePositionHigh;
                vec3 lowDiff = a_positionsLow - eyePositionLow;
                vec4 posRTE = viewMatrixRTE * vec4(highDiff + lowDiff, 1.0);
                vec4 projPos = projectionMatrix * posRTE;
                vec2 screenPos = project(projPos);

                vec2 v = screenPos + rotate2d(a_rotation) * ((a_vertices * a_gliphParam.xy + a_gliphParam.zw + vec2(a_texCoord.z, 0.0) + vec2(a_texCoord.w, 0.0)) * a_size * scd + a_offset.xy);

                gl_Position = vec4((2.0 * v / viewport - 1.0) * projPos.w, projPos.z + a_offset.z, projPos.w);
            }`,
        fragmentShader:
            `
            precision highp float;

            varying vec4 v_rgba;

            varying vec3 v_pickingColor;

            void main () {

                vec4 color = v_rgba;
                if (color.a < 0.05) {
                    discard;
                }

                gl_FragColor = vec4(v_rgba.rgb, v_rgba.a);
            }`
    });
}

<<<<<<< HEAD
// export function label_screen() {
//     return new Program("label", {
//         uniforms: {
//             viewport: "vec2",
//             fontTextureArr: "sampler2darray",
//             projectionMatrix: "mat4",
//             viewMatrix: "mat4",
//             eyePositionHigh: "vec3",
//             eyePositionLow: "vec3",
//             planetRadius: "float",
//             uZ: "float",
//             scaleByDistance: "vec3",
//             opacity: "float"
//         },
//         attributes: {
//             a_outline: "float",
//             a_gliphParam: "vec4",
//             a_vertices: "vec2",
//             a_texCoord: "vec4",
//             a_positionsHigh: "vec3",
//             a_positionsLow: "vec3",
//             a_offset: "vec3",
//             a_size: "float",
//             //a_rotation: "float",
//             a_rgba: "vec4",
//             a_fontIndex: "float",
//         },
//         vertexShader:
//             `
//             attribute float a_outline;
//             attribute vec4 a_gliphParam;
//             attribute vec2 a_vertices;
//             attribute vec4 a_texCoord;
//             attribute vec3 a_positionsHigh;
//             attribute vec3 a_positionsLow;
//             attribute vec3 a_offset;
//             attribute float a_size;
//             //attribute float a_rotation;
//             attribute vec4 a_rgba;
//             attribute float a_fontIndex;
//
//             varying vec2 v_uv;
//             varying vec4 v_rgba;
//             varying float v_weight;
//             varying float v_fontIndex;
//
//             uniform vec2 viewport;
//             uniform mat4 viewMatrix;
//             uniform mat4 projectionMatrix;
//             uniform vec3 eyePositionHigh;
//             uniform vec3 eyePositionLow;
//             uniform float planetRadius;
//             uniform float uZ;
//             uniform vec3 scaleByDistance;
//             uniform float opacity;
//
//             const vec3 ZERO3 = vec3(0.0);
//
//             ${PROJECT}
//
//             ${ROTATE2D}
//
//             void main() {
//
//                 if(a_texCoord.z == -1.0 || a_outline == 0.0) {
//                     gl_Position = vec4(0.0);
//                     return;
//                 }
//
//                 v_weight = a_outline;
//                 v_fontIndex = a_fontIndex;
//                 v_uv = vec2(a_texCoord.xy);
//
//                 vec3 a_positions = a_positionsHigh + a_positionsLow;
//                 vec3 cameraPos = eyePositionHigh + eyePositionLow;
//
//                 float lookDist = length(a_positions - cameraPos);
//                 v_rgba = a_rgba;
//                 if(opacity * step(lookDist, sqrt(dot(cameraPos,cameraPos) - planetRadius) + sqrt(dot(a_positions,a_positions) - planetRadius)) == 0.0){
//                     return;
//                 }
//
//                 float scd = (1.0 - smoothstep(scaleByDistance[0], scaleByDistance[1], lookDist)) * (1.0 - step(scaleByDistance[2], lookDist));
//
//                 v_rgba.a *= opacity;
//
//                 mat4 viewMatrixRTE = viewMatrix;
//                 viewMatrixRTE[3] = vec4(0.0, 0.0, 0.0, 1.0);
//
//                 vec3 highDiff = a_positionsHigh - eyePositionHigh;
//                 vec3 lowDiff = a_positionsLow - eyePositionLow;
//                 vec4 posRTE = viewMatrixRTE * vec4(highDiff + lowDiff, 1.0);
//                 vec4 projPos = projectionMatrix * posRTE;
//                 vec2 screenPos = project(projPos);
//
//                 vec2 v = screenPos + rotate2d(a_rotation) * ((a_vertices * a_gliphParam.xy + a_gliphParam.zw + vec2(a_texCoord.z, 0.0) + vec2(a_texCoord.w, 0.0)) * a_size * scd + a_offset.xy);
//
//                 gl_Position = vec4((2.0 * v / viewport - 1.0) * projPos.w, projPos.z + a_offset.z + uZ, projPos.w);
//             }`,
//         fragmentShader:
//             `#extension GL_OES_standard_derivatives : enable
//
//             precision highp float;
//
//             const int MAX_SIZE = 11;
//
//             uniform sampler2D fontTextureArr[MAX_SIZE];
//
//             varying float v_fontIndex;
//             varying float v_weight;
//             varying vec2 v_uv;
//             varying vec4 v_rgba;
//
//             varying vec3 v_pickingColor;
//
//             float fontIndex;
//
//             vec4 sdfParams = vec4(512.0, 512.0, 32.0, 8.0);
//
//             float median(float r, float g, float b) {
//                 return max(min(r, g), min(max(r, g), b));
//             }
//
//             float getDistance() {
//                 vec3 msdf;
//                 if(fontIndex >= 0.0 && fontIndex < 1.0) {
//                     msdf = texture2D(fontTextureArr[0], v_uv).rgb;
//                 } else if(fontIndex >= 1.0 && fontIndex < 2.0){
//                     msdf = texture2D(fontTextureArr[1], v_uv).rgb;
//                 } else if(fontIndex >= 2.0 && fontIndex < 3.0){
//                     msdf = texture2D(fontTextureArr[2], v_uv).rgb;
//                 } else if(fontIndex >= 3.0 && fontIndex < 4.0){
//                     msdf = texture2D(fontTextureArr[3], v_uv).rgb;
//                 } else if(fontIndex >= 4.0 && fontIndex < 5.0){
//                     msdf = texture2D(fontTextureArr[4], v_uv).rgb;
//                 } else if(fontIndex >= 5.0 && fontIndex < 6.0){
//                     msdf = texture2D(fontTextureArr[5], v_uv).rgb;
//                 } else if(fontIndex >= 6.0 && fontIndex < 7.0){
//                     msdf = texture2D(fontTextureArr[6], v_uv).rgb;
//                 } else if(fontIndex >= 7.0 && fontIndex < 8.0){
//                     msdf = texture2D(fontTextureArr[7], v_uv).rgb;
//                 } else if(fontIndex >= 8.0 && fontIndex < 9.0){
//                     msdf = texture2D(fontTextureArr[8], v_uv).rgb;
//                 } else if(fontIndex >= 9.0 && fontIndex < 10.0){
//                     msdf = texture2D(fontTextureArr[9], v_uv).rgb;
//                 } else if(fontIndex >= 10.0 && fontIndex < 11.0){
//                     msdf = texture2D(fontTextureArr[10], v_uv).rgb;
//                 }
//                 return median(msdf.r, msdf.g, msdf.b);
//             }
//
//             void main () {
//
//                 fontIndex = v_fontIndex + 0.1;
//
//                 vec2 dxdy = fwidth(v_uv) * sdfParams.xy;
//                 float dist = getDistance() + min(v_weight, 0.5 - 1.0 / sdfParams.w) - 0.5;
//                 float opacity = clamp(dist * sdfParams.w / length(dxdy) + 0.5, 0.0, 1.0);
//
//                 vec4 color = v_rgba;
//                 color.a *= opacity;
//                 if (color.a < 0.01) {
//                     discard;
//                 }
//
//                 gl_FragColor = vec4(v_rgba.rgb, opacity * v_rgba.a);
//             }`
//     });
// }
=======
export function label_screen() {
    return new Program("label", {
        uniforms: {
            viewport: "vec2",
            fontTextureArr: "sampler2darray",
            projectionMatrix: "mat4",
            viewMatrix: "mat4",
            eyePositionHigh: "vec3",
            eyePositionLow: "vec3",
            planetRadius: "float",
            uZ: "float",
            scaleByDistance: "vec3",
            opacity: "float"
        },
        attributes: {
            a_outline: "float",
            a_gliphParam: "vec4",
            a_vertices: "vec2",
            a_texCoord: "vec4",
            a_positionsHigh: "vec3",
            a_positionsLow: "vec3",
            a_offset: "vec3",
            a_size: "float",
            a_rotation: "float",
            a_rgba: "vec4",
            a_fontIndex: "float",
        },
        vertexShader:
            `
            attribute float a_outline;
            attribute vec4 a_gliphParam;
            attribute vec2 a_vertices;
            attribute vec4 a_texCoord;
            attribute vec3 a_positionsHigh;
            attribute vec3 a_positionsLow;
            attribute vec3 a_offset;
            attribute float a_size;
            attribute float a_rotation;
            attribute vec4 a_rgba;
            attribute float a_fontIndex;

            varying vec2 v_uv;
            varying vec4 v_rgba;
            varying float v_weight;
            varying float v_fontIndex;

            uniform vec2 viewport;
            uniform mat4 viewMatrix;
            uniform mat4 projectionMatrix;
            uniform vec3 eyePositionHigh;
            uniform vec3 eyePositionLow;
            uniform float planetRadius;
            uniform float uZ;
            uniform vec3 scaleByDistance;
            uniform float opacity;

            const vec3 ZERO3 = vec3(0.0);

            ${PROJECT}

            ${ROTATE2D}

            void main() {

                if(a_texCoord.z == -1.0 || a_outline == 0.0) {
                    gl_Position = vec4(0.0);
                    return;
                }

                v_weight = a_outline;
                v_fontIndex = a_fontIndex;
                v_uv = vec2(a_texCoord.xy);

                vec3 a_positions = a_positionsHigh + a_positionsLow;
                vec3 cameraPos = eyePositionHigh + eyePositionLow;

                float lookDist = length(a_positions - cameraPos);
                v_rgba = a_rgba;
                if(opacity * step(lookDist, sqrt(dot(cameraPos,cameraPos) - planetRadius) + sqrt(dot(a_positions,a_positions) - planetRadius)) == 0.0){
                    return;
                }

                float scd = (1.0 - smoothstep(scaleByDistance[0], scaleByDistance[1], lookDist)) * (1.0 - step(scaleByDistance[2], lookDist));

                v_rgba.a *= opacity;

                mat4 viewMatrixRTE = viewMatrix;
                viewMatrixRTE[3] = vec4(0.0, 0.0, 0.0, 1.0);

                vec3 highDiff = a_positionsHigh - eyePositionHigh;
                vec3 lowDiff = a_positionsLow - eyePositionLow;
                vec4 posRTE = viewMatrixRTE * vec4(highDiff + lowDiff, 1.0);
                vec4 projPos = projectionMatrix * posRTE;
                vec2 screenPos = project(projPos);

                vec2 v = screenPos + rotate2d(a_rotation) * ((a_vertices * a_gliphParam.xy + a_gliphParam.zw + vec2(a_texCoord.z, 0.0) + vec2(a_texCoord.w, 0.0)) * a_size * scd + a_offset.xy);

                gl_Position = vec4((2.0 * v / viewport - 1.0) * projPos.w, projPos.z + a_offset.z + uZ, projPos.w);
            }`,
        fragmentShader:
            `#extension GL_OES_standard_derivatives : enable

            precision highp float;

            const int MAX_SIZE = 11;

            uniform sampler2D fontTextureArr[MAX_SIZE];

            varying float v_fontIndex;
            varying float v_weight;
            varying vec2 v_uv;
            varying vec4 v_rgba;

            varying vec3 v_pickingColor;

            float fontIndex;

            vec4 sdfParams = vec4(512.0, 512.0, 32.0, 8.0);

            float median(float r, float g, float b) {
                return max(min(r, g), min(max(r, g), b));
            }

            float getDistance() {
                vec3 msdf;
                if(fontIndex >= 0.0 && fontIndex < 1.0) {
                    msdf = texture2D(fontTextureArr[0], v_uv).rgb;
                } else if(fontIndex >= 1.0 && fontIndex < 2.0){
                    msdf = texture2D(fontTextureArr[1], v_uv).rgb;
                } else if(fontIndex >= 2.0 && fontIndex < 3.0){
                    msdf = texture2D(fontTextureArr[2], v_uv).rgb;
                } else if(fontIndex >= 3.0 && fontIndex < 4.0){
                    msdf = texture2D(fontTextureArr[3], v_uv).rgb;
                } else if(fontIndex >= 4.0 && fontIndex < 5.0){
                    msdf = texture2D(fontTextureArr[4], v_uv).rgb;
                } else if(fontIndex >= 5.0 && fontIndex < 6.0){
                    msdf = texture2D(fontTextureArr[5], v_uv).rgb;
                } else if(fontIndex >= 6.0 && fontIndex < 7.0){
                    msdf = texture2D(fontTextureArr[6], v_uv).rgb;
                } else if(fontIndex >= 7.0 && fontIndex < 8.0){
                    msdf = texture2D(fontTextureArr[7], v_uv).rgb;
                } else if(fontIndex >= 8.0 && fontIndex < 9.0){
                    msdf = texture2D(fontTextureArr[8], v_uv).rgb;
                } else if(fontIndex >= 9.0 && fontIndex < 10.0){
                    msdf = texture2D(fontTextureArr[9], v_uv).rgb;
                } else if(fontIndex >= 10.0 && fontIndex < 11.0){
                    msdf = texture2D(fontTextureArr[10], v_uv).rgb;
                }
                return median(msdf.r, msdf.g, msdf.b);
            }

            void main () {

                fontIndex = v_fontIndex + 0.1;

                vec2 dxdy = fwidth(v_uv) * sdfParams.xy;
                float dist = getDistance() + min(v_weight, 0.5 - 1.0 / sdfParams.w) - 0.5;
                float opacity = clamp(dist * sdfParams.w / length(dxdy) + 0.5, 0.0, 1.0);

                vec4 color = v_rgba;
                color.a *= opacity;
                if (color.a < 0.01) {
                    discard;
                }

                gl_FragColor = vec4(v_rgba.rgb, opacity * v_rgba.a);
            }`
    });
}
>>>>>>> 2bafeaef
<|MERGE_RESOLUTION|>--- conflicted
+++ resolved
@@ -28,6 +28,7 @@
             eyePositionHigh: "vec3",
             eyePositionLow: "vec3",
             planetRadius: "float",
+            uZ: "float",
             scaleByDistance: "vec3",
             opacity: "float",
             isOutlinePass: "int"
@@ -65,7 +66,6 @@
             flat out int v_fontIndex;            
             out vec4 v_outlineColor;
             flat out float v_outline;
-            flat out int vvisOutlinePass;
 
             uniform vec2 viewport;
             uniform mat4 viewMatrix;
@@ -73,10 +73,9 @@
             uniform vec3 eyePositionHigh;
             uniform vec3 eyePositionLow;
             uniform float planetRadius;
+            uniform float uZ;
             uniform vec3 scaleByDistance;
             uniform float opacity;
-            uniform int isOutlinePass;
-
 
             const vec3 ZERO3 = vec3(0.0);
 
@@ -86,7 +85,7 @@
 
             void main() {
 
-                if(a_texCoord.z == -1.0) {
+                if(a_texCoord.z == -1.0/* || a_outline == 0.0*/) {
                     gl_Position = vec4(0.0);
                     return;
                 }
@@ -95,7 +94,6 @@
                 vec3 cameraPos = eyePositionHigh + eyePositionLow;
 
                 v_outline = a_outline;
-                vvisOutlinePass = isOutlinePass;
 
                 v_fontIndex = int(a_fontIndex);
                 v_uv = vec2(a_texCoord.xy);
@@ -121,7 +119,7 @@
 
                 vec2 v = screenPos + rotate2d(a_rotation) * ((a_vertices * a_gliphParam.xy + a_gliphParam.zw + vec2(a_texCoord.z, 0.0) + vec2(a_texCoord.w, 0.0)) * a_size * scd + a_offset.xy);
 
-                gl_Position = vec4((2.0 * v / viewport - 1.0) * projPos.w, projPos.z + a_offset.z, projPos.w);
+                gl_Position = vec4((2.0 * v / viewport - 1.0) * projPos.w, projPos.z + a_offset.z + uZ, projPos.w);
             }`,
         fragmentShader:
             `#version 300 es
@@ -138,8 +136,7 @@
 
             uniform sampler2D fontTextureArr[MAX_SIZE];
             uniform vec4 sdfParamsArr[MAX_SIZE];
-            
-            flat in int vvisOutlinePass;
+            uniform int isOutlinePass;
 
             flat in int v_fontIndex;
             in vec2 v_uv;
@@ -209,12 +206,32 @@
                 }
             }
             
+            // void main () {
+            //
+            //     float sd = getDistance();
+            //    
+            //     vec4 sdfParams = getSDFParams();
+            //    
+            //     vec2 dxdy = fwidth(v_uv) * sdfParams.xy;
+            //     float dist = sd + min(0.001, 0.5 - 1.0 / sdfParams.w) - 0.5;
+            //     float opacity = clamp(dist * sdfParams.w / length(dxdy) + 0.5, 0.0, 1.0);
+            //    
+            //     float strokeDist = sd + min(v_outline, 0.5 - 1.0 / sdfParams.w) - 0.5;
+            //     float strokeAlpha = v_rgba.a * clamp(strokeDist * sdfParams.w / length(dxdy) + 0.5, 0.0, 1.0);
+            //    
+            //     if (strokeAlpha < 0.01) {
+            //         discard;
+            //     } 
+            //    
+            //     outScreen = v_rgba * opacity * v_rgba.a + v_outlineColor * v_outlineColor.a * strokeAlpha * (1.0 - opacity);
+            // }
+            
             void main () {
 
                 vec4 sdfParams = getSDFParams();
                 
                 vec2 dxdy = fwidth(v_uv) * sdfParams.xy;
-                float dist = getDistance() + min(vvisOutlinePass == 0 ? 0.001 : v_outline, 0.5 - 1.0 / sdfParams.w) - 0.5;
+                float dist = getDistance() + min(isOutlinePass == 0 ? 0.001 : v_outline, 0.5 - 1.0 / sdfParams.w) - 0.5;
                 float opacity = clamp(dist * sdfParams.w / length(dxdy) + 0.5, 0.0, 1.0);
 
                 vec4 color = v_rgba;
@@ -334,7 +351,6 @@
     });
 }
 
-<<<<<<< HEAD
 // export function label_screen() {
 //     return new Program("label", {
 //         uniforms: {
@@ -503,175 +519,4 @@
 //                 gl_FragColor = vec4(v_rgba.rgb, opacity * v_rgba.a);
 //             }`
 //     });
-// }
-=======
-export function label_screen() {
-    return new Program("label", {
-        uniforms: {
-            viewport: "vec2",
-            fontTextureArr: "sampler2darray",
-            projectionMatrix: "mat4",
-            viewMatrix: "mat4",
-            eyePositionHigh: "vec3",
-            eyePositionLow: "vec3",
-            planetRadius: "float",
-            uZ: "float",
-            scaleByDistance: "vec3",
-            opacity: "float"
-        },
-        attributes: {
-            a_outline: "float",
-            a_gliphParam: "vec4",
-            a_vertices: "vec2",
-            a_texCoord: "vec4",
-            a_positionsHigh: "vec3",
-            a_positionsLow: "vec3",
-            a_offset: "vec3",
-            a_size: "float",
-            a_rotation: "float",
-            a_rgba: "vec4",
-            a_fontIndex: "float",
-        },
-        vertexShader:
-            `
-            attribute float a_outline;
-            attribute vec4 a_gliphParam;
-            attribute vec2 a_vertices;
-            attribute vec4 a_texCoord;
-            attribute vec3 a_positionsHigh;
-            attribute vec3 a_positionsLow;
-            attribute vec3 a_offset;
-            attribute float a_size;
-            attribute float a_rotation;
-            attribute vec4 a_rgba;
-            attribute float a_fontIndex;
-
-            varying vec2 v_uv;
-            varying vec4 v_rgba;
-            varying float v_weight;
-            varying float v_fontIndex;
-
-            uniform vec2 viewport;
-            uniform mat4 viewMatrix;
-            uniform mat4 projectionMatrix;
-            uniform vec3 eyePositionHigh;
-            uniform vec3 eyePositionLow;
-            uniform float planetRadius;
-            uniform float uZ;
-            uniform vec3 scaleByDistance;
-            uniform float opacity;
-
-            const vec3 ZERO3 = vec3(0.0);
-
-            ${PROJECT}
-
-            ${ROTATE2D}
-
-            void main() {
-
-                if(a_texCoord.z == -1.0 || a_outline == 0.0) {
-                    gl_Position = vec4(0.0);
-                    return;
-                }
-
-                v_weight = a_outline;
-                v_fontIndex = a_fontIndex;
-                v_uv = vec2(a_texCoord.xy);
-
-                vec3 a_positions = a_positionsHigh + a_positionsLow;
-                vec3 cameraPos = eyePositionHigh + eyePositionLow;
-
-                float lookDist = length(a_positions - cameraPos);
-                v_rgba = a_rgba;
-                if(opacity * step(lookDist, sqrt(dot(cameraPos,cameraPos) - planetRadius) + sqrt(dot(a_positions,a_positions) - planetRadius)) == 0.0){
-                    return;
-                }
-
-                float scd = (1.0 - smoothstep(scaleByDistance[0], scaleByDistance[1], lookDist)) * (1.0 - step(scaleByDistance[2], lookDist));
-
-                v_rgba.a *= opacity;
-
-                mat4 viewMatrixRTE = viewMatrix;
-                viewMatrixRTE[3] = vec4(0.0, 0.0, 0.0, 1.0);
-
-                vec3 highDiff = a_positionsHigh - eyePositionHigh;
-                vec3 lowDiff = a_positionsLow - eyePositionLow;
-                vec4 posRTE = viewMatrixRTE * vec4(highDiff + lowDiff, 1.0);
-                vec4 projPos = projectionMatrix * posRTE;
-                vec2 screenPos = project(projPos);
-
-                vec2 v = screenPos + rotate2d(a_rotation) * ((a_vertices * a_gliphParam.xy + a_gliphParam.zw + vec2(a_texCoord.z, 0.0) + vec2(a_texCoord.w, 0.0)) * a_size * scd + a_offset.xy);
-
-                gl_Position = vec4((2.0 * v / viewport - 1.0) * projPos.w, projPos.z + a_offset.z + uZ, projPos.w);
-            }`,
-        fragmentShader:
-            `#extension GL_OES_standard_derivatives : enable
-
-            precision highp float;
-
-            const int MAX_SIZE = 11;
-
-            uniform sampler2D fontTextureArr[MAX_SIZE];
-
-            varying float v_fontIndex;
-            varying float v_weight;
-            varying vec2 v_uv;
-            varying vec4 v_rgba;
-
-            varying vec3 v_pickingColor;
-
-            float fontIndex;
-
-            vec4 sdfParams = vec4(512.0, 512.0, 32.0, 8.0);
-
-            float median(float r, float g, float b) {
-                return max(min(r, g), min(max(r, g), b));
-            }
-
-            float getDistance() {
-                vec3 msdf;
-                if(fontIndex >= 0.0 && fontIndex < 1.0) {
-                    msdf = texture2D(fontTextureArr[0], v_uv).rgb;
-                } else if(fontIndex >= 1.0 && fontIndex < 2.0){
-                    msdf = texture2D(fontTextureArr[1], v_uv).rgb;
-                } else if(fontIndex >= 2.0 && fontIndex < 3.0){
-                    msdf = texture2D(fontTextureArr[2], v_uv).rgb;
-                } else if(fontIndex >= 3.0 && fontIndex < 4.0){
-                    msdf = texture2D(fontTextureArr[3], v_uv).rgb;
-                } else if(fontIndex >= 4.0 && fontIndex < 5.0){
-                    msdf = texture2D(fontTextureArr[4], v_uv).rgb;
-                } else if(fontIndex >= 5.0 && fontIndex < 6.0){
-                    msdf = texture2D(fontTextureArr[5], v_uv).rgb;
-                } else if(fontIndex >= 6.0 && fontIndex < 7.0){
-                    msdf = texture2D(fontTextureArr[6], v_uv).rgb;
-                } else if(fontIndex >= 7.0 && fontIndex < 8.0){
-                    msdf = texture2D(fontTextureArr[7], v_uv).rgb;
-                } else if(fontIndex >= 8.0 && fontIndex < 9.0){
-                    msdf = texture2D(fontTextureArr[8], v_uv).rgb;
-                } else if(fontIndex >= 9.0 && fontIndex < 10.0){
-                    msdf = texture2D(fontTextureArr[9], v_uv).rgb;
-                } else if(fontIndex >= 10.0 && fontIndex < 11.0){
-                    msdf = texture2D(fontTextureArr[10], v_uv).rgb;
-                }
-                return median(msdf.r, msdf.g, msdf.b);
-            }
-
-            void main () {
-
-                fontIndex = v_fontIndex + 0.1;
-
-                vec2 dxdy = fwidth(v_uv) * sdfParams.xy;
-                float dist = getDistance() + min(v_weight, 0.5 - 1.0 / sdfParams.w) - 0.5;
-                float opacity = clamp(dist * sdfParams.w / length(dxdy) + 0.5, 0.0, 1.0);
-
-                vec4 color = v_rgba;
-                color.a *= opacity;
-                if (color.a < 0.01) {
-                    discard;
-                }
-
-                gl_FragColor = vec4(v_rgba.rgb, opacity * v_rgba.a);
-            }`
-    });
-}
->>>>>>> 2bafeaef
+// }