'use strict';

import { Extent } from '../Extent.js';
import { LonLat } from '../LonLat.js';
import { EPSG4326 } from '../proj/EPSG4326.js';
import { EPSG3857 } from '../proj/EPSG3857.js';
import { Vec3 } from '../math/Vec3.js';
import { MAX_LAT } from '../mercator.js';
import { MAX, MIN } from '../math.js';

import {
    NW, NE, SW, SE,
    N, E, S, W,
    COMSIDE, OPSIDE,
    WALKTHROUGH, NOTRENDERING,
    NEIGHBOUR, OPPART,
    VISIBLE_DISTANCE, RENDERING,
    MAX_RENDERED_NODES
} from './quadTree.js';

import { MAX_NORMAL_ZOOM } from '../segment/Segment.js';

const DOT_VIS = 0.3;
const VISIBLE_HEIGHT = 3000000.0;


/**
 * Returns triangle coordinate array from inside of the source triangle array.
 * @static
 * @param {Array.<number>} sourceArr - Source array
 * @param {number} gridSize - Source array square matrix size
 * @param {number} i0 - First row index source array matrix
 * @param {number} j0 - First column index
 * @param {number} size - Square matrix result size.
 * @return{Array.<number>} Triangle coordinates array from the source array.
 * @TODO: optimization
 */
function getMatrixSubArray(sourceArr, gridSize, i0, j0, size) {

    const size_1 = size + 1;
    const i0size = i0 + size_1;
    const j0size = j0 + size_1;

    var res = new Float32Array(size_1 * size_1 * 3);

    var vInd = 0;
    for (var i = i0; i < i0size; i++) {
        for (var j = j0; j < j0size; j++) {
            var ind = 3 * (i * (gridSize + 1) + j);

            res[vInd++] = sourceArr[ind];
            res[vInd++] = sourceArr[ind + 1];
            res[vInd++] = sourceArr[ind + 2];
        }
    }
    return res;
};

/**
 * Returns triangle coordinate array from inside of the source triangle array.
 * @static
 * @param {Array.<number>} sourceArr - Source array
 * @param {number} gridSize - Source array square matrix size
 * @param {number} i0 - First row index source array matrix
 * @param {number} j0 - First column index
 * @param {number} size - Square matrix result size.
 * @param {object} bounds - Output bounds.
 * @return{Array.<number>} Triangle coordinates array from the source array.
 * @TODO: optimization
 */
function getMatrixSubArrayBounds(sourceArr, gridSize, i0, j0, size, bounds) {

    const size_1 = size + 1;
    const i0size = i0 + size_1;
    const j0size = j0 + size_1;

    var res = new Float32Array(size_1 * size_1 * 3);

    var vInd = 0;
    for (var i = i0; i < i0size; i++) {
        for (var j = j0; j < j0size; j++) {
            var ind = 3 * (i * (gridSize + 1) + j);

            let x = sourceArr[ind],
                y = sourceArr[ind + 1],
                z = sourceArr[ind + 2];

            if (x < bounds.xmin) bounds.xmin = x;
            if (x > bounds.xmax) bounds.xmax = x;
            if (y < bounds.ymin) bounds.ymin = y;
            if (y > bounds.ymax) bounds.ymax = y;
            if (z < bounds.zmin) bounds.zmin = z;
            if (z > bounds.zmax) bounds.zmax = z;

            res[vInd++] = x;
            res[vInd++] = y;
            res[vInd++] = z;
        }
    }
    return res;
};

/**
 * Quad tree planet segment node.
 * @constructor
 * @param {og.planetSegment.Segment|og.planetSegment.SegmentLonLat} segmentPrototype - Planet segment node constructor.
 * @param {og.scene.RenderNode} planet - Planet render node.
 * @param {number} partId - NorthEast, SouthWest etc.
 * @param {og.quadTree.Node} parent - Parent of this node.
 * @param {number} id - Tree node identifier (id * 4 + 1);
 * @param {number} tileZoom - Deep index of the quad tree.
 * @param {og.Extent} extent - Planet segment extent.
 */
const Node = function (segmentPrototype, planet, partId, parent, id, tileZoom, extent) {
    this.SegmentPrototype = segmentPrototype;
    this.planet = planet;
    this.parentNode = parent;
    this.partId = partId;
    this.nodeId = partId + id;
    this.state = null;
    this.appliedTerrainNodeId = -1;
    this.sideSize = [1, 1, 1, 1];
    this.sideZoom = [0, 0, 0, 0];
    this.sideEqualize = [false, false, false, false];
    this.ready = false;
    this.hasNeighbor = [false, false, false, false];
    this.neighbors = [[], [], [], []];
    this.nodes = [null, null, null, null];
    this.segment = new segmentPrototype(this, planet, tileZoom, extent);
    this._cameraInside = false;
    this.createBounds();
    this.planet._createdNodesCount++;
};

const _vertOrder = [{ x: 0, y: 0 }, { x: 1, y: 0 }, { x: 0, y: 1 }, { x: 1, y: 1 }];
const _neGridSize = Math.sqrt(_vertOrder.length) - 1;

Node.prototype.createChildrenNodes = function () {

    this.ready = true;

    var p = this.planet;
    var ps = this.segment;
    var ext = ps._extent;
    var size_x = ext.getWidth() * 0.5;
    var size_y = ext.getHeight() * 0.5;
    var ne = ext.northEast, sw = ext.southWest;
    var z = ps.tileZoom + 1;
    var id = this.nodeId * 4 + 1;
    var c = new LonLat(sw.lon + size_x, sw.lat + size_y);
    var nd = this.nodes;

    nd[NW] = new Node(this.SegmentPrototype, p, NW, this, id, z,
        new Extent(new LonLat(sw.lon, sw.lat + size_y), new LonLat(sw.lon + size_x, ne.lat)));

    nd[NE] = new Node(this.SegmentPrototype, p, NE, this, id, z,
        new Extent(c, new LonLat(ne.lon, ne.lat)));

    nd[SW] = new Node(this.SegmentPrototype, p, SW, this, id, z,
        new Extent(new LonLat(sw.lon, sw.lat), c));

    nd[SE] = new Node(this.SegmentPrototype, p, SE, this, id, z,
        new Extent(new LonLat(sw.lon + size_x, sw.lat), new LonLat(ne.lon, sw.lat + size_y)));
};

Node.prototype.createBounds = function () {

    let seg = this.segment;

    seg._setExtentLonLat();

    if (seg.tileZoom === 0) {

        seg.setBoundingSphere(0.0, 0.0, 0.0, new Vec3(0.0, 0.0, seg.planet.ellipsoid._a));

    } else if (seg.tileZoom < seg.planet.terrain.minZoom) {

        seg.createBoundsByExtent();

    } else {

        let pn = this;

        while (pn.parentNode && !pn.segment.terrainReady) {
            pn = pn.parentNode;
        }

        let dZ2 = 1 << (this.segment.tileZoom - pn.segment.tileZoom);

        let offsetX = this.segment.tileX - pn.segment.tileX * dZ2,
            offsetY = this.segment.tileY - pn.segment.tileY * dZ2;

        if (pn.segment.terrainReady) {

            let gridSize = pn.segment.gridSize / dZ2;

            if (gridSize >= 1.0) {

                let i0 = gridSize * offsetY;
                let j0 = gridSize * offsetX;

                let pnGsOne = pn.segment.gridSize + 1;

                let ind_sw = 3 * ((i0 + gridSize) * pnGsOne + j0),
                    ind_nw = 3 * (i0 * pnGsOne + j0),
                    ind_ne = 3 * (i0 * pnGsOne + j0 + gridSize),
                    ind_se = 3 * ((i0 + gridSize) * pnGsOne + j0 + gridSize);

                let pVerts = pn.segment.terrainVertices;

                let v_sw = new Vec3(pVerts[ind_sw], pVerts[ind_sw + 1], pVerts[ind_sw + 2]),
                    v_ne = new Vec3(pVerts[ind_ne], pVerts[ind_ne + 1], pVerts[ind_ne + 2]);

                seg.setBoundingSphere(
                    v_sw.x + (v_ne.x - v_sw.x) * 0.5,
                    v_sw.y + (v_ne.y - v_sw.y) * 0.5,
                    v_sw.z + (v_ne.z - v_sw.z) * 0.5,
                    v_sw
                );

                if (seg.tileZoom < MAX_NORMAL_ZOOM) {
                    //check for segment zoom
                    let v_nw = new Vec3(pVerts[ind_nw], pVerts[ind_nw + 1], pVerts[ind_nw + 2]),
                        v_se = new Vec3(pVerts[ind_se], pVerts[ind_se + 1], pVerts[ind_se + 2]);

                    seg._swNorm = v_sw.normal();
                    seg._nwNorm = v_nw.normal();
                    seg._neNorm = v_ne.normal();
                    seg._seNorm = v_se.normal();
                }

            } else {

                let pseg = pn.segment;

                let i0 = Math.floor(gridSize * offsetY),
                    j0 = Math.floor(gridSize * offsetX);

                let insideSize = 1.0 / gridSize;

                let t_i0 = offsetY - insideSize * i0,
                    t_j0 = offsetX - insideSize * j0;

                let bigOne = getMatrixSubArray(pseg.terrainVertices, pseg.gridSize, i0, j0, 1);

                let v_lt = new Vec3(bigOne[0], bigOne[1], bigOne[2]),
                    v_rb = new Vec3(bigOne[9], bigOne[10], bigOne[11]);

                let vn = new Vec3(bigOne[3] - bigOne[0], bigOne[4] - bigOne[1], bigOne[5] - bigOne[2]),
                    vw = new Vec3(bigOne[6] - bigOne[0], bigOne[7] - bigOne[1], bigOne[8] - bigOne[2]),
                    ve = new Vec3(bigOne[3] - bigOne[9], bigOne[4] - bigOne[10], bigOne[5] - bigOne[11]),
                    vs = new Vec3(bigOne[6] - bigOne[9], bigOne[7] - bigOne[10], bigOne[8] - bigOne[11]);

                let vi_y = t_i0,
                    vi_x = t_j0;

                let coords_lt, coords_rb;

                if (vi_y + vi_x < insideSize) {
                    coords_lt = Vec3.add(vn.scaleTo(vi_x / insideSize), vw.scaleTo(vi_y / insideSize)).addA(v_lt);
                } else {
                    coords_lt = Vec3.add(vs.scaleTo(1 - vi_x / insideSize), ve.scaleTo(1 - vi_y / insideSize)).addA(v_rb);
                }

                vi_y = t_i0 + 1;
                vi_x = t_j0 + 1;

                if (vi_y + vi_x < insideSize) {
                    coords_rb = Vec3.add(vn.scaleTo(vi_x / insideSize), vw.scaleTo(vi_y / insideSize)).addA(v_lt);
                } else {
                    coords_rb = Vec3.add(vs.scaleTo(1 - vi_x / insideSize), ve.scaleTo(1 - vi_y / insideSize)).addA(v_rb);
                }

                seg.setBoundingSphere(
                    coords_lt.x + (coords_rb.x - coords_lt.x) * 0.5,
                    coords_lt.y + (coords_rb.y - coords_lt.y) * 0.5,
                    coords_lt.z + (coords_rb.z - coords_lt.z) * 0.5,
                    coords_lt
                );
            }
        } else {
            seg.createBoundsByExtent();
        }
    }
};

Node.prototype.getState = function () {
    if (this.state === -1) {
        return this.state;
    }
    var pn = this.parentNode;
    while (pn) {
        if (pn.state !== WALKTHROUGH) {
            return NOTRENDERING;
        }
        pn = pn.parentNode;
    }
    return this.state;
};

/**
 * Returns the same deep existent neighbour node.
 * @public
 * @param {Number} side - Neighbour side index e.g. og.quadTree.N, og.quadTree.W etc.
 * @returns {og.quadTree.Node} -
 */
Node.prototype.getEqualNeighbor = function (side) {
    var pn = this;
    var part = NEIGHBOUR[side][pn.partId];
    if (part !== -1) {
        return pn.parentNode.nodes[part];
    } else {
        var pathId = [];
        while (pn.parentNode) {
            pathId.push(pn.partId);
            part = NEIGHBOUR[side][pn.partId];
            pn = pn.parentNode;
            if (part !== -1) {
                var i = pathId.length;
                side = OPSIDE[side];
                while (pn && i--) {
                    part = OPPART[side][pathId[i]];
                    pn = pn.nodes[part];
                }
                return pn;
            }
        }
    }
};

Node.prototype.isBrother = function (node) {
    return !(this.parentNode || node.parentNode) ||
        this.parentNode.id === node.parentNode.id;
};

Node.prototype.renderTree = function (cam, maxZoom) {

    if (this.planet._renderedNodes.length >= MAX_RENDERED_NODES) {
        return;
    }

    this.state = WALKTHROUGH;

    this.neighbors[0] = [];
    this.neighbors[1] = [];
    this.neighbors[2] = [];
    this.neighbors[3] = [];

    this.hasNeighbor[0] = false;
    this.hasNeighbor[1] = false;
    this.hasNeighbor[2] = false;
    this.hasNeighbor[3] = false;


    let seg = this.segment,
        planet = this.planet;


    if (this.parentNode) {

        this._cameraInside = false;

        //Search a node which the camera is flying over.
        if (this.parentNode._cameraInside) {
            var inside;
            if (Math.abs(cam._lonLat.lat) <= MAX_LAT &&
                seg._projection.id === EPSG3857.id) {
                inside = seg._extent.isInside(cam._lonLatMerc);
                cam._insideSegmentPosition.lon = cam._lonLatMerc.lon;
                cam._insideSegmentPosition.lat = cam._lonLatMerc.lat;
            } else if (seg._projection.id === EPSG4326.id) {
                inside = seg._extent.isInside(cam._lonLat);
                cam._insideSegmentPosition.lon = cam._lonLat.lon;
                cam._insideSegmentPosition.lat = cam._lonLat.lat;
            }

            if (inside) {
                cam._insideSegment = seg;
                this._cameraInside = true;
            }
        }
    } else {
        this._cameraInside = true;
    }


    let inFrustum = cam.frustum.containsSphere(seg.bsphere);

    if (inFrustum || this._cameraInside) {

        let h = cam._lonLat.height;

<<<<<<< HEAD
        let altVis = cam.eye.distance(seg.bsphere.center) - seg.bsphere.radius < 3570.0 * Math.sqrt(h);
=======
        let inFrustum = inExcFrustum && cam.frustum.containsSphereButtom(seg.bsphere),
            altVis = cam.eye.distance(seg.bsphere.center) - seg.bsphere.radius < VISIBLE_DISTANCE * Math.sqrt(h);
>>>>>>> e476f40b

        if (inFrustum && (altVis || h > 10000.0) || this._cameraInside) {
            seg._collectVisibleNodes();
        }

        //First skip lowest zoom nodes
        if (seg.tileZoom < 2 && seg.normalMapReady) {
            this.traverseNodes(cam, maxZoom);
        } else if (!maxZoom && seg.acceptForRendering(cam) || seg.tileZoom === maxZoom) {
            this.prepareForRendering(cam, altVis, inFrustum);
        } else if (seg.tileZoom < planet.terrain._maxNodeZoom && seg.terrainReady) {
            this.traverseNodes(cam, maxZoom);
        } else {
            this.prepareForRendering(cam, altVis, inFrustum);
        }

    } else {
        this.state = NOTRENDERING;
    }
};

Node.prototype.traverseNodes = function (cam, maxZoom) {

    if (!this.ready) {
        this.createChildrenNodes();
    }

    //let arr = this.nodes.concat().sort((a, b) => {
    //    return cam.eye.distance(a.segment.bsphere.center) - cam.eye.distance(b.segment.bsphere.center);
    //});

    //arr[0].renderTree(cam, maxZoom);
    //arr[1].renderTree(cam, maxZoom);
    //arr[2].renderTree(cam, maxZoom);
    //arr[3].renderTree(cam, maxZoom);

    let n = this.nodes;

    n[0].renderTree(cam, maxZoom);
    n[1].renderTree(cam, maxZoom);
    n[2].renderTree(cam, maxZoom);
    n[3].renderTree(cam, maxZoom);
};

Node.prototype.prepareForRendering = function (cam, altVis, inFrustum) {

    if (cam._lonLat.height < VISIBLE_HEIGHT) {

        if (altVis) {
            this.renderNode(!inFrustum);
        } else {
            this.state = NOTRENDERING;
        }

    } else {

        let seg = this.segment;
        if (seg.tileZoom < MAX_NORMAL_ZOOM && (
            seg._swNorm.dot(cam.eyeNorm) > DOT_VIS ||
            seg._nwNorm.dot(cam.eyeNorm) > DOT_VIS ||
            seg._neNorm.dot(cam.eyeNorm) > DOT_VIS ||
            seg._seNorm.dot(cam.eyeNorm) > DOT_VIS)) {
            this.renderNode(!inFrustum);
        } else {
            this.state = NOTRENDERING;
        }

    }
};

Node.prototype.renderNode = function (onlyTerrain) {

    var seg = this.segment;

    //Create and load terrain data.    
    if (!seg.terrainReady) {

        if (!seg.initialized) {
            seg.initialize();
        }

        if (seg.createTerrainFromChildNodes()) {

            this.whileTerrainLoading();

            if (!seg.plainProcessing) {
                seg.createPlainSegmentAsync();
            }

            if (seg.plainReady) {
                seg.loadTerrain();
            }
        }
    }

    if (onlyTerrain) {
        this.state = -1/*NOTRENDERING*/;
        return;
    }

    //Create normal map texture
    if (seg.planet.lightEnabled && !seg.normalMapReady && !seg.parentNormalMapReady) {
        this.whileNormalMapCreating();
    }

    //Calculate minimal and maximal zoom index on the screen
    if (!this._cameraInside && seg.tileZoom > this.planet.maxCurrZoom) {
        this.planet.maxCurrZoom = seg.tileZoom;
    }

    if (seg.tileZoom < this.planet.minCurrZoom) {
        this.planet.minCurrZoom = seg.tileZoom;
    }

    seg._addViewExtent();

    //Finally this node proceeds to rendering.
    this.addToRender();
};

/**
 * Seraching for neighbours and pickup current node to render processing.
 * @public
 */
Node.prototype.addToRender = function () {

    this.state = RENDERING;

    var node = this;
    var nodes = node.planet._renderedNodes;

    for (var i = nodes.length - 1; i >= 0; --i) {
        var ni = nodes[i];

        var cs = node.getCommonSide(ni);

        if (cs !== -1) {

            var opcs = OPSIDE[cs];

            node.neighbors[cs].push(ni);
            ni.neighbors[opcs].push(node);

            if (!(node.hasNeighbor[cs] && ni.hasNeighbor[opcs])) {

                node.hasNeighbor[cs] = true;
                ni.hasNeighbor[opcs] = true;

                var ap = node.segment;
                var bp = ni.segment;
                var ld = ap.gridSize / (bp.gridSize * Math.pow(2, bp.tileZoom - ap.tileZoom));

                let cs_size = ap.gridSize,
                    opcs_size = bp.gridSize;

                if (ld > 1) {
                    cs_size = Math.ceil(ap.gridSize / ld);
                    opcs_size = bp.gridSize;
                } else if (ld < 1) {
                    cs_size = ap.gridSize;
                    opcs_size = Math.ceil(bp.gridSize * ld);
                }

                node.sideSize[cs] = cs_size;
                ni.sideSize[opcs] = opcs_size;

                if (ap.tileZoom >= bp.tileZoom &&
                    node.sideZoom[cs] !== bp.tileZoom) {
                    node.sideZoom[cs] = bp.tileZoom;
                    node.sideEqualize[cs] = true;
                    ap.readyToEqualize = true;
                } else if (ap.tileZoom < bp.tileZoom &&
                    ni.sideZoom[opcs] !== ap.tileZoom) {
                    ni.sideZoom[opcs] = ap.tileZoom;
                    ni.sideEqualize[opcs] = true;
                    bp.readyToEqualize = true;
                }
            }
        }
    }

    nodes.push(node);
};

Node.prototype.getCommonSide = function (b) {

    var a = this,
        as = a.segment,
        bs = b.segment;

    if (as.tileZoom === bs.tileZoom) {
        return as.getNeighborSide(bs);
    } else if (as.tileZoom > bs.tileZoom) {
        let dz = as.tileZoom - bs.tileZoom,
            i = dz,
            p = this;

        while (i--) {
            p = p.parentNode;
        }

        let side = p.segment.getNeighborSide(bs);

        if (side !== -1) {
            i = dz;
            p = this;
            let _n = true;

            while (i--) {
                _n = _n && COMSIDE[p.partId][side];
            }

            if (_n) {
                return side;
            }
        }
    } else {
        let dz = bs.tileZoom - as.tileZoom,
            i = dz,
            p = b;

        while (i--) {
            p = p.parentNode;
        }

        let side = p.segment.getNeighborSide(as);

        if (side !== -1) {
            i = dz;
            p = b;
            let _n = true;

            while (i--) {
                _n = _n && COMSIDE[p.partId][side];
            }

            if (_n) {
                return OPSIDE[side];
            }
        }
    }

    return -1;
};

Node.prototype.whileNormalMapCreating = function () {

    var seg = this.segment;
    var maxZ = this.planet.terrain.maxZoom;

    if (seg.tileZoom <= maxZ && !seg.terrainIsLoading && seg.terrainReady && !seg._inTheQueue) {
        seg.planet._normalMapCreator.queue(seg);
    }

    var pn = this;

    while (pn.parentNode && !pn.segment.normalMapReady) {
        pn = pn.parentNode;
    }

    var dZ2 = 2 << (seg.tileZoom - pn.segment.tileZoom - 1);

    seg.normalMapTexture = pn.segment.normalMapTexture;
    seg.normalMapTextureBias[0] = seg.tileX - pn.segment.tileX * dZ2;
    seg.normalMapTextureBias[1] = seg.tileY - pn.segment.tileY * dZ2;
    seg.normalMapTextureBias[2] = 1.0 / dZ2;


    if (seg.tileZoom > maxZ) {
        if (pn.segment.tileZoom === maxZ) {
            seg.parentNormalMapReady = true;
        }
    }
};

let BOUNDS = {
    'xmin': 0.0,
    'ymin': 0.0,
    'zmin': 0.0,
    'xmax': 0.0,
    'ymax': 0.0,
    'zmax': 0.0
};

Node.prototype.whileTerrainLoading = function () {

    const seg = this.segment;
    const terrain = this.planet.terrain;

    let pn = this;

    while (pn.parentNode && !pn.segment.terrainReady) {
        pn = pn.parentNode;
    }

    if (pn.segment.terrainReady) {

        let dZ2 = 2 << (seg.tileZoom - pn.segment.tileZoom - 1),
            offsetX = seg.tileX - pn.segment.tileX * dZ2,
            offsetY = seg.tileY - pn.segment.tileY * dZ2;

        let pseg = pn.segment;

        let tempVertices = null;

        if (this.appliedTerrainNodeId !== pn.nodeId) {

            this.appliedTerrainNodeId = pn.nodeId;

            let gridSize = pn.segment.gridSize / dZ2,
                gridSizeExt = pn.segment.fileGridSize / dZ2;

            BOUNDS.xmin = MAX;
            BOUNDS.xmax = MIN;
            BOUNDS.ymin = MAX;
            BOUNDS.ymax = MIN;
            BOUNDS.zmin = MAX;
            BOUNDS.zmax = MIN;

            if (gridSize >= 1) {

                seg.gridSize = gridSize;

                tempVertices = getMatrixSubArrayBounds(pseg.terrainVertices,
                    pseg.gridSize, gridSize * offsetY, gridSize * offsetX, gridSize, BOUNDS);

            } else if (gridSizeExt >= 1) {

                seg.gridSize = gridSizeExt;

                tempVertices = getMatrixSubArrayBounds(pseg.normalMapVertices,
                    pn.segment.planet.terrain.fileGridSize, gridSizeExt * offsetY,
                    gridSizeExt * offsetX, gridSizeExt, BOUNDS);

            } else {

                seg.gridSize = _neGridSize;

                let i0 = Math.floor(gridSize * offsetY),
                    j0 = Math.floor(gridSize * offsetX);

                let bigOne = getMatrixSubArray(pseg.terrainVertices, pseg.gridSize, i0, j0, 1);

                let insideSize = 1.0 / gridSize;

                let t_i0 = offsetY - insideSize * i0,
                    t_j0 = offsetX - insideSize * j0;

                let v_lt = new Vec3(bigOne[0], bigOne[1], bigOne[2]),
                    v_rb = new Vec3(bigOne[9], bigOne[10], bigOne[11]);

                let vn = new Vec3(bigOne[3] - bigOne[0], bigOne[4] - bigOne[1], bigOne[5] - bigOne[2]),
                    vw = new Vec3(bigOne[6] - bigOne[0], bigOne[7] - bigOne[1], bigOne[8] - bigOne[2]),
                    ve = new Vec3(bigOne[3] - bigOne[9], bigOne[4] - bigOne[10], bigOne[5] - bigOne[11]),
                    vs = new Vec3(bigOne[6] - bigOne[9], bigOne[7] - bigOne[10], bigOne[8] - bigOne[11]);

                let coords = new Vec3();

                tempVertices = new Float32Array(3 * _vertOrder.length);

                for (var i = 0; i < _vertOrder.length; i++) {
                    let vi_y = _vertOrder[i].y + t_i0,
                        vi_x = _vertOrder[i].x + t_j0;

                    let vi_x_is = vi_x * gridSize,
                        vi_y_is = vi_y * gridSize;

                    if (vi_y + vi_x < insideSize) {
                        coords = vn.scaleTo(vi_x_is).addA(vw.scaleTo(vi_y_is)).addA(v_lt);
                    } else {
                        coords = vs.scaleTo(1 - vi_x_is).addA(ve.scaleTo(1 - vi_y_is)).addA(v_rb);
                    }

                    let i3 = i * 3;

                    tempVertices[i3] = coords.x;
                    tempVertices[i3 + 1] = coords.y;
                    tempVertices[i3 + 2] = coords.z;

                    if (coords.x < BOUNDS.xmin) BOUNDS.xmin = coords.x;
                    if (coords.x > BOUNDS.xmax) BOUNDS.xmax = coords.x;
                    if (coords.y < BOUNDS.ymin) BOUNDS.ymin = coords.y;
                    if (coords.y > BOUNDS.ymax) BOUNDS.ymax = coords.y;
                    if (coords.z < BOUNDS.zmin) BOUNDS.zmin = coords.z;
                    if (coords.z > BOUNDS.zmax) BOUNDS.zmax = coords.z;
                }
            }

            seg.createCoordsBuffers(tempVertices, seg.gridSize);
            seg.readyToEngage = false;

            //is used for earth point calculation(see segment object)
            seg.tempVertices = tempVertices;

            seg.setBoundingSphere(
                BOUNDS.xmin + (BOUNDS.xmax - BOUNDS.xmin) * 0.5,
                BOUNDS.ymin + (BOUNDS.ymax - BOUNDS.ymin) * 0.5,
                BOUNDS.zmin + (BOUNDS.zmax - BOUNDS.zmin) * 0.5,
                new Vec3(BOUNDS.xmin, BOUNDS.ymin, BOUNDS.zmin)
            );
        }

        if (seg.tileZoom > terrain.maxZoom) {
            if (pn.segment.tileZoom >= terrain.maxZoom) {

                seg.terrainReady = true;
                seg.terrainIsLoading = false;
                seg.terrainVertices = tempVertices;

                this.appliedTerrainNodeId = this.nodeId;

                if (pn.segment.terrainExists) {

                    seg.terrainExists = true;
                    seg.normalMapVertices = tempVertices;
                    seg.fileGridSize = Math.sqrt(tempVertices.length / 3) - 1;

                    let fgs = terrain.fileGridSize,
                        fgsZ = fgs / dZ2;

                    seg.normalMapNormals = getMatrixSubArray(pseg.normalMapNormals,
                        fgs, fgsZ * offsetY, fgsZ * offsetX, fgsZ);
                }
            } else {
                pn = this;
                while (pn.parentNode && pn.segment.tileZoom !== terrain.maxZoom) {
                    pn = pn.parentNode;
                }

                let pns = pn.segment;

                if (!pns.initialized) {
                    pns.initialize();
                }

                if (!pns.plainProcessing) {
                    pn.segment.createPlainSegmentAsync();
                }

                if (pns.plainReady) {
                    pns.loadTerrain();
                }
            }
        }
    }
};

Node.prototype.destroy = function () {
    this.state = NOTRENDERING;
    this.segment.destroySegment();
    var n = this.neighbors;
    n[N] && n[N].neighbors && (n[N].neighbors[S] = []);
    n[E] && n[E].neighbors && (n[E].neighbors[W] = []);
    n[S] && n[S].neighbors && (n[S].neighbors[N] = []);
    n[W] && n[W].neighbors && (n[W].neighbors[E] = []);
    this.neighbors = null;
    this.hasNeighbors = null;
    this.parentNode = null;
    this.sideSize = null;
    this.segment = null;
};

Node.prototype.clearTree = function () {

    var state = this.getState();

    if (state === NOTRENDERING) {
        this.destroyBranches();
    } else if (state === RENDERING) {
        this.destroyBranches();
    } else {
        for (var i = 0; i < this.nodes.length; i++) {
            this.nodes[i] && this.nodes[i].clearTree();
        }
    }
};

Node.prototype.clearBranches = function () {
    for (i = 0; i < this.nodes.length; i++) {
        this.nodes[i].clearBranches();
        this.nodes[i].segment.deleteMaterials();
    }
};

Node.prototype.destroyBranches = function () {

    if (this.ready) {

        var nodesToRemove = [], i;

        for (i = 0; i < this.nodes.length; i++) {
            nodesToRemove[i] = this.nodes[i];
        }

        this.ready = false;
        this.nodes.length = 0;

        for (i = 0; i < nodesToRemove.length; i++) {
            nodesToRemove[i].destroyBranches();
            nodesToRemove[i].destroy();
            nodesToRemove[i] = null;
        }

        nodesToRemove.length = 0;
        nodesToRemove = null;
    }
};

Node.prototype.traverseTree = function (callback) {
    callback(this);
    if (this.ready) {
        for (var i = 0; i < this.nodes.length; i++) {
            this.nodes[i].traverseTree(callback);
        }
    }
};

export { Node };


<|MERGE_RESOLUTION|>--- conflicted
+++ resolved
@@ -1,918 +1,912 @@
-'use strict';
-
-import { Extent } from '../Extent.js';
-import { LonLat } from '../LonLat.js';
-import { EPSG4326 } from '../proj/EPSG4326.js';
-import { EPSG3857 } from '../proj/EPSG3857.js';
-import { Vec3 } from '../math/Vec3.js';
-import { MAX_LAT } from '../mercator.js';
-import { MAX, MIN } from '../math.js';
-
-import {
-    NW, NE, SW, SE,
-    N, E, S, W,
-    COMSIDE, OPSIDE,
-    WALKTHROUGH, NOTRENDERING,
-    NEIGHBOUR, OPPART,
-    VISIBLE_DISTANCE, RENDERING,
-    MAX_RENDERED_NODES
-} from './quadTree.js';
-
-import { MAX_NORMAL_ZOOM } from '../segment/Segment.js';
-
-const DOT_VIS = 0.3;
-const VISIBLE_HEIGHT = 3000000.0;
-
-
-/**
- * Returns triangle coordinate array from inside of the source triangle array.
- * @static
- * @param {Array.<number>} sourceArr - Source array
- * @param {number} gridSize - Source array square matrix size
- * @param {number} i0 - First row index source array matrix
- * @param {number} j0 - First column index
- * @param {number} size - Square matrix result size.
- * @return{Array.<number>} Triangle coordinates array from the source array.
- * @TODO: optimization
- */
-function getMatrixSubArray(sourceArr, gridSize, i0, j0, size) {
-
-    const size_1 = size + 1;
-    const i0size = i0 + size_1;
-    const j0size = j0 + size_1;
-
-    var res = new Float32Array(size_1 * size_1 * 3);
-
-    var vInd = 0;
-    for (var i = i0; i < i0size; i++) {
-        for (var j = j0; j < j0size; j++) {
-            var ind = 3 * (i * (gridSize + 1) + j);
-
-            res[vInd++] = sourceArr[ind];
-            res[vInd++] = sourceArr[ind + 1];
-            res[vInd++] = sourceArr[ind + 2];
-        }
-    }
-    return res;
-};
-
-/**
- * Returns triangle coordinate array from inside of the source triangle array.
- * @static
- * @param {Array.<number>} sourceArr - Source array
- * @param {number} gridSize - Source array square matrix size
- * @param {number} i0 - First row index source array matrix
- * @param {number} j0 - First column index
- * @param {number} size - Square matrix result size.
- * @param {object} bounds - Output bounds.
- * @return{Array.<number>} Triangle coordinates array from the source array.
- * @TODO: optimization
- */
-function getMatrixSubArrayBounds(sourceArr, gridSize, i0, j0, size, bounds) {
-
-    const size_1 = size + 1;
-    const i0size = i0 + size_1;
-    const j0size = j0 + size_1;
-
-    var res = new Float32Array(size_1 * size_1 * 3);
-
-    var vInd = 0;
-    for (var i = i0; i < i0size; i++) {
-        for (var j = j0; j < j0size; j++) {
-            var ind = 3 * (i * (gridSize + 1) + j);
-
-            let x = sourceArr[ind],
-                y = sourceArr[ind + 1],
-                z = sourceArr[ind + 2];
-
-            if (x < bounds.xmin) bounds.xmin = x;
-            if (x > bounds.xmax) bounds.xmax = x;
-            if (y < bounds.ymin) bounds.ymin = y;
-            if (y > bounds.ymax) bounds.ymax = y;
-            if (z < bounds.zmin) bounds.zmin = z;
-            if (z > bounds.zmax) bounds.zmax = z;
-
-            res[vInd++] = x;
-            res[vInd++] = y;
-            res[vInd++] = z;
-        }
-    }
-    return res;
-};
-
-/**
- * Quad tree planet segment node.
- * @constructor
- * @param {og.planetSegment.Segment|og.planetSegment.SegmentLonLat} segmentPrototype - Planet segment node constructor.
- * @param {og.scene.RenderNode} planet - Planet render node.
- * @param {number} partId - NorthEast, SouthWest etc.
- * @param {og.quadTree.Node} parent - Parent of this node.
- * @param {number} id - Tree node identifier (id * 4 + 1);
- * @param {number} tileZoom - Deep index of the quad tree.
- * @param {og.Extent} extent - Planet segment extent.
- */
-const Node = function (segmentPrototype, planet, partId, parent, id, tileZoom, extent) {
-    this.SegmentPrototype = segmentPrototype;
-    this.planet = planet;
-    this.parentNode = parent;
-    this.partId = partId;
-    this.nodeId = partId + id;
-    this.state = null;
-    this.appliedTerrainNodeId = -1;
-    this.sideSize = [1, 1, 1, 1];
-    this.sideZoom = [0, 0, 0, 0];
-    this.sideEqualize = [false, false, false, false];
-    this.ready = false;
-    this.hasNeighbor = [false, false, false, false];
-    this.neighbors = [[], [], [], []];
-    this.nodes = [null, null, null, null];
-    this.segment = new segmentPrototype(this, planet, tileZoom, extent);
-    this._cameraInside = false;
-    this.createBounds();
-    this.planet._createdNodesCount++;
-};
-
-const _vertOrder = [{ x: 0, y: 0 }, { x: 1, y: 0 }, { x: 0, y: 1 }, { x: 1, y: 1 }];
-const _neGridSize = Math.sqrt(_vertOrder.length) - 1;
-
-Node.prototype.createChildrenNodes = function () {
-
-    this.ready = true;
-
-    var p = this.planet;
-    var ps = this.segment;
-    var ext = ps._extent;
-    var size_x = ext.getWidth() * 0.5;
-    var size_y = ext.getHeight() * 0.5;
-    var ne = ext.northEast, sw = ext.southWest;
-    var z = ps.tileZoom + 1;
-    var id = this.nodeId * 4 + 1;
-    var c = new LonLat(sw.lon + size_x, sw.lat + size_y);
-    var nd = this.nodes;
-
-    nd[NW] = new Node(this.SegmentPrototype, p, NW, this, id, z,
-        new Extent(new LonLat(sw.lon, sw.lat + size_y), new LonLat(sw.lon + size_x, ne.lat)));
-
-    nd[NE] = new Node(this.SegmentPrototype, p, NE, this, id, z,
-        new Extent(c, new LonLat(ne.lon, ne.lat)));
-
-    nd[SW] = new Node(this.SegmentPrototype, p, SW, this, id, z,
-        new Extent(new LonLat(sw.lon, sw.lat), c));
-
-    nd[SE] = new Node(this.SegmentPrototype, p, SE, this, id, z,
-        new Extent(new LonLat(sw.lon + size_x, sw.lat), new LonLat(ne.lon, sw.lat + size_y)));
-};
-
-Node.prototype.createBounds = function () {
-
-    let seg = this.segment;
-
-    seg._setExtentLonLat();
-
-    if (seg.tileZoom === 0) {
-
-        seg.setBoundingSphere(0.0, 0.0, 0.0, new Vec3(0.0, 0.0, seg.planet.ellipsoid._a));
-
-    } else if (seg.tileZoom < seg.planet.terrain.minZoom) {
-
-        seg.createBoundsByExtent();
-
-    } else {
-
-        let pn = this;
-
-        while (pn.parentNode && !pn.segment.terrainReady) {
-            pn = pn.parentNode;
-        }
-
-        let dZ2 = 1 << (this.segment.tileZoom - pn.segment.tileZoom);
-
-        let offsetX = this.segment.tileX - pn.segment.tileX * dZ2,
-            offsetY = this.segment.tileY - pn.segment.tileY * dZ2;
-
-        if (pn.segment.terrainReady) {
-
-            let gridSize = pn.segment.gridSize / dZ2;
-
-            if (gridSize >= 1.0) {
-
-                let i0 = gridSize * offsetY;
-                let j0 = gridSize * offsetX;
-
-                let pnGsOne = pn.segment.gridSize + 1;
-
-                let ind_sw = 3 * ((i0 + gridSize) * pnGsOne + j0),
-                    ind_nw = 3 * (i0 * pnGsOne + j0),
-                    ind_ne = 3 * (i0 * pnGsOne + j0 + gridSize),
-                    ind_se = 3 * ((i0 + gridSize) * pnGsOne + j0 + gridSize);
-
-                let pVerts = pn.segment.terrainVertices;
-
-                let v_sw = new Vec3(pVerts[ind_sw], pVerts[ind_sw + 1], pVerts[ind_sw + 2]),
-                    v_ne = new Vec3(pVerts[ind_ne], pVerts[ind_ne + 1], pVerts[ind_ne + 2]);
-
-                seg.setBoundingSphere(
-                    v_sw.x + (v_ne.x - v_sw.x) * 0.5,
-                    v_sw.y + (v_ne.y - v_sw.y) * 0.5,
-                    v_sw.z + (v_ne.z - v_sw.z) * 0.5,
-                    v_sw
-                );
-
-                if (seg.tileZoom < MAX_NORMAL_ZOOM) {
-                    //check for segment zoom
-                    let v_nw = new Vec3(pVerts[ind_nw], pVerts[ind_nw + 1], pVerts[ind_nw + 2]),
-                        v_se = new Vec3(pVerts[ind_se], pVerts[ind_se + 1], pVerts[ind_se + 2]);
-
-                    seg._swNorm = v_sw.normal();
-                    seg._nwNorm = v_nw.normal();
-                    seg._neNorm = v_ne.normal();
-                    seg._seNorm = v_se.normal();
-                }
-
-            } else {
-
-                let pseg = pn.segment;
-
-                let i0 = Math.floor(gridSize * offsetY),
-                    j0 = Math.floor(gridSize * offsetX);
-
-                let insideSize = 1.0 / gridSize;
-
-                let t_i0 = offsetY - insideSize * i0,
-                    t_j0 = offsetX - insideSize * j0;
-
-                let bigOne = getMatrixSubArray(pseg.terrainVertices, pseg.gridSize, i0, j0, 1);
-
-                let v_lt = new Vec3(bigOne[0], bigOne[1], bigOne[2]),
-                    v_rb = new Vec3(bigOne[9], bigOne[10], bigOne[11]);
-
-                let vn = new Vec3(bigOne[3] - bigOne[0], bigOne[4] - bigOne[1], bigOne[5] - bigOne[2]),
-                    vw = new Vec3(bigOne[6] - bigOne[0], bigOne[7] - bigOne[1], bigOne[8] - bigOne[2]),
-                    ve = new Vec3(bigOne[3] - bigOne[9], bigOne[4] - bigOne[10], bigOne[5] - bigOne[11]),
-                    vs = new Vec3(bigOne[6] - bigOne[9], bigOne[7] - bigOne[10], bigOne[8] - bigOne[11]);
-
-                let vi_y = t_i0,
-                    vi_x = t_j0;
-
-                let coords_lt, coords_rb;
-
-                if (vi_y + vi_x < insideSize) {
-                    coords_lt = Vec3.add(vn.scaleTo(vi_x / insideSize), vw.scaleTo(vi_y / insideSize)).addA(v_lt);
-                } else {
-                    coords_lt = Vec3.add(vs.scaleTo(1 - vi_x / insideSize), ve.scaleTo(1 - vi_y / insideSize)).addA(v_rb);
-                }
-
-                vi_y = t_i0 + 1;
-                vi_x = t_j0 + 1;
-
-                if (vi_y + vi_x < insideSize) {
-                    coords_rb = Vec3.add(vn.scaleTo(vi_x / insideSize), vw.scaleTo(vi_y / insideSize)).addA(v_lt);
-                } else {
-                    coords_rb = Vec3.add(vs.scaleTo(1 - vi_x / insideSize), ve.scaleTo(1 - vi_y / insideSize)).addA(v_rb);
-                }
-
-                seg.setBoundingSphere(
-                    coords_lt.x + (coords_rb.x - coords_lt.x) * 0.5,
-                    coords_lt.y + (coords_rb.y - coords_lt.y) * 0.5,
-                    coords_lt.z + (coords_rb.z - coords_lt.z) * 0.5,
-                    coords_lt
-                );
-            }
-        } else {
-            seg.createBoundsByExtent();
-        }
-    }
-};
-
-Node.prototype.getState = function () {
-    if (this.state === -1) {
-        return this.state;
-    }
-    var pn = this.parentNode;
-    while (pn) {
-        if (pn.state !== WALKTHROUGH) {
-            return NOTRENDERING;
-        }
-        pn = pn.parentNode;
-    }
-    return this.state;
-};
-
-/**
- * Returns the same deep existent neighbour node.
- * @public
- * @param {Number} side - Neighbour side index e.g. og.quadTree.N, og.quadTree.W etc.
- * @returns {og.quadTree.Node} -
- */
-Node.prototype.getEqualNeighbor = function (side) {
-    var pn = this;
-    var part = NEIGHBOUR[side][pn.partId];
-    if (part !== -1) {
-        return pn.parentNode.nodes[part];
-    } else {
-        var pathId = [];
-        while (pn.parentNode) {
-            pathId.push(pn.partId);
-            part = NEIGHBOUR[side][pn.partId];
-            pn = pn.parentNode;
-            if (part !== -1) {
-                var i = pathId.length;
-                side = OPSIDE[side];
-                while (pn && i--) {
-                    part = OPPART[side][pathId[i]];
-                    pn = pn.nodes[part];
-                }
-                return pn;
-            }
-        }
-    }
-};
-
-Node.prototype.isBrother = function (node) {
-    return !(this.parentNode || node.parentNode) ||
-        this.parentNode.id === node.parentNode.id;
-};
-
-Node.prototype.renderTree = function (cam, maxZoom) {
-
-    if (this.planet._renderedNodes.length >= MAX_RENDERED_NODES) {
-        return;
-    }
-
-    this.state = WALKTHROUGH;
-
-    this.neighbors[0] = [];
-    this.neighbors[1] = [];
-    this.neighbors[2] = [];
-    this.neighbors[3] = [];
-
-    this.hasNeighbor[0] = false;
-    this.hasNeighbor[1] = false;
-    this.hasNeighbor[2] = false;
-    this.hasNeighbor[3] = false;
-
-
-    let seg = this.segment,
-        planet = this.planet;
-
-
-    if (this.parentNode) {
-
-        this._cameraInside = false;
-
-        //Search a node which the camera is flying over.
-        if (this.parentNode._cameraInside) {
-            var inside;
-            if (Math.abs(cam._lonLat.lat) <= MAX_LAT &&
-                seg._projection.id === EPSG3857.id) {
-                inside = seg._extent.isInside(cam._lonLatMerc);
-                cam._insideSegmentPosition.lon = cam._lonLatMerc.lon;
-                cam._insideSegmentPosition.lat = cam._lonLatMerc.lat;
-            } else if (seg._projection.id === EPSG4326.id) {
-                inside = seg._extent.isInside(cam._lonLat);
-                cam._insideSegmentPosition.lon = cam._lonLat.lon;
-                cam._insideSegmentPosition.lat = cam._lonLat.lat;
-            }
-
-            if (inside) {
-                cam._insideSegment = seg;
-                this._cameraInside = true;
-            }
-        }
-    } else {
-        this._cameraInside = true;
-    }
-
-
-    let inFrustum = cam.frustum.containsSphere(seg.bsphere);
-
-    if (inFrustum || this._cameraInside) {
-
-        let h = cam._lonLat.height;
-
-<<<<<<< HEAD
-        let altVis = cam.eye.distance(seg.bsphere.center) - seg.bsphere.radius < 3570.0 * Math.sqrt(h);
-=======
-        let inFrustum = inExcFrustum && cam.frustum.containsSphereButtom(seg.bsphere),
-            altVis = cam.eye.distance(seg.bsphere.center) - seg.bsphere.radius < VISIBLE_DISTANCE * Math.sqrt(h);
->>>>>>> e476f40b
-
-        if (inFrustum && (altVis || h > 10000.0) || this._cameraInside) {
-            seg._collectVisibleNodes();
-        }
-
-        //First skip lowest zoom nodes
-        if (seg.tileZoom < 2 && seg.normalMapReady) {
-            this.traverseNodes(cam, maxZoom);
-        } else if (!maxZoom && seg.acceptForRendering(cam) || seg.tileZoom === maxZoom) {
-            this.prepareForRendering(cam, altVis, inFrustum);
-        } else if (seg.tileZoom < planet.terrain._maxNodeZoom && seg.terrainReady) {
-            this.traverseNodes(cam, maxZoom);
-        } else {
-            this.prepareForRendering(cam, altVis, inFrustum);
-        }
-
-    } else {
-        this.state = NOTRENDERING;
-    }
-};
-
-Node.prototype.traverseNodes = function (cam, maxZoom) {
-
-    if (!this.ready) {
-        this.createChildrenNodes();
-    }
-
-    //let arr = this.nodes.concat().sort((a, b) => {
-    //    return cam.eye.distance(a.segment.bsphere.center) - cam.eye.distance(b.segment.bsphere.center);
-    //});
-
-    //arr[0].renderTree(cam, maxZoom);
-    //arr[1].renderTree(cam, maxZoom);
-    //arr[2].renderTree(cam, maxZoom);
-    //arr[3].renderTree(cam, maxZoom);
-
-    let n = this.nodes;
-
-    n[0].renderTree(cam, maxZoom);
-    n[1].renderTree(cam, maxZoom);
-    n[2].renderTree(cam, maxZoom);
-    n[3].renderTree(cam, maxZoom);
-};
-
-Node.prototype.prepareForRendering = function (cam, altVis, inFrustum) {
-
-    if (cam._lonLat.height < VISIBLE_HEIGHT) {
-
-        if (altVis) {
-            this.renderNode(!inFrustum);
-        } else {
-            this.state = NOTRENDERING;
-        }
-
-    } else {
-
-        let seg = this.segment;
-        if (seg.tileZoom < MAX_NORMAL_ZOOM && (
-            seg._swNorm.dot(cam.eyeNorm) > DOT_VIS ||
-            seg._nwNorm.dot(cam.eyeNorm) > DOT_VIS ||
-            seg._neNorm.dot(cam.eyeNorm) > DOT_VIS ||
-            seg._seNorm.dot(cam.eyeNorm) > DOT_VIS)) {
-            this.renderNode(!inFrustum);
-        } else {
-            this.state = NOTRENDERING;
-        }
-
-    }
-};
-
-Node.prototype.renderNode = function (onlyTerrain) {
-
-    var seg = this.segment;
-
-    //Create and load terrain data.    
-    if (!seg.terrainReady) {
-
-        if (!seg.initialized) {
-            seg.initialize();
-        }
-
-        if (seg.createTerrainFromChildNodes()) {
-
-            this.whileTerrainLoading();
-
-            if (!seg.plainProcessing) {
-                seg.createPlainSegmentAsync();
-            }
-
-            if (seg.plainReady) {
-                seg.loadTerrain();
-            }
-        }
-    }
-
-    if (onlyTerrain) {
-        this.state = -1/*NOTRENDERING*/;
-        return;
-    }
-
-    //Create normal map texture
-    if (seg.planet.lightEnabled && !seg.normalMapReady && !seg.parentNormalMapReady) {
-        this.whileNormalMapCreating();
-    }
-
-    //Calculate minimal and maximal zoom index on the screen
-    if (!this._cameraInside && seg.tileZoom > this.planet.maxCurrZoom) {
-        this.planet.maxCurrZoom = seg.tileZoom;
-    }
-
-    if (seg.tileZoom < this.planet.minCurrZoom) {
-        this.planet.minCurrZoom = seg.tileZoom;
-    }
-
-    seg._addViewExtent();
-
-    //Finally this node proceeds to rendering.
-    this.addToRender();
-};
-
-/**
- * Seraching for neighbours and pickup current node to render processing.
- * @public
- */
-Node.prototype.addToRender = function () {
-
-    this.state = RENDERING;
-
-    var node = this;
-    var nodes = node.planet._renderedNodes;
-
-    for (var i = nodes.length - 1; i >= 0; --i) {
-        var ni = nodes[i];
-
-        var cs = node.getCommonSide(ni);
-
-        if (cs !== -1) {
-
-            var opcs = OPSIDE[cs];
-
-            node.neighbors[cs].push(ni);
-            ni.neighbors[opcs].push(node);
-
-            if (!(node.hasNeighbor[cs] && ni.hasNeighbor[opcs])) {
-
-                node.hasNeighbor[cs] = true;
-                ni.hasNeighbor[opcs] = true;
-
-                var ap = node.segment;
-                var bp = ni.segment;
-                var ld = ap.gridSize / (bp.gridSize * Math.pow(2, bp.tileZoom - ap.tileZoom));
-
-                let cs_size = ap.gridSize,
-                    opcs_size = bp.gridSize;
-
-                if (ld > 1) {
-                    cs_size = Math.ceil(ap.gridSize / ld);
-                    opcs_size = bp.gridSize;
-                } else if (ld < 1) {
-                    cs_size = ap.gridSize;
-                    opcs_size = Math.ceil(bp.gridSize * ld);
-                }
-
-                node.sideSize[cs] = cs_size;
-                ni.sideSize[opcs] = opcs_size;
-
-                if (ap.tileZoom >= bp.tileZoom &&
-                    node.sideZoom[cs] !== bp.tileZoom) {
-                    node.sideZoom[cs] = bp.tileZoom;
-                    node.sideEqualize[cs] = true;
-                    ap.readyToEqualize = true;
-                } else if (ap.tileZoom < bp.tileZoom &&
-                    ni.sideZoom[opcs] !== ap.tileZoom) {
-                    ni.sideZoom[opcs] = ap.tileZoom;
-                    ni.sideEqualize[opcs] = true;
-                    bp.readyToEqualize = true;
-                }
-            }
-        }
-    }
-
-    nodes.push(node);
-};
-
-Node.prototype.getCommonSide = function (b) {
-
-    var a = this,
-        as = a.segment,
-        bs = b.segment;
-
-    if (as.tileZoom === bs.tileZoom) {
-        return as.getNeighborSide(bs);
-    } else if (as.tileZoom > bs.tileZoom) {
-        let dz = as.tileZoom - bs.tileZoom,
-            i = dz,
-            p = this;
-
-        while (i--) {
-            p = p.parentNode;
-        }
-
-        let side = p.segment.getNeighborSide(bs);
-
-        if (side !== -1) {
-            i = dz;
-            p = this;
-            let _n = true;
-
-            while (i--) {
-                _n = _n && COMSIDE[p.partId][side];
-            }
-
-            if (_n) {
-                return side;
-            }
-        }
-    } else {
-        let dz = bs.tileZoom - as.tileZoom,
-            i = dz,
-            p = b;
-
-        while (i--) {
-            p = p.parentNode;
-        }
-
-        let side = p.segment.getNeighborSide(as);
-
-        if (side !== -1) {
-            i = dz;
-            p = b;
-            let _n = true;
-
-            while (i--) {
-                _n = _n && COMSIDE[p.partId][side];
-            }
-
-            if (_n) {
-                return OPSIDE[side];
-            }
-        }
-    }
-
-    return -1;
-};
-
-Node.prototype.whileNormalMapCreating = function () {
-
-    var seg = this.segment;
-    var maxZ = this.planet.terrain.maxZoom;
-
-    if (seg.tileZoom <= maxZ && !seg.terrainIsLoading && seg.terrainReady && !seg._inTheQueue) {
-        seg.planet._normalMapCreator.queue(seg);
-    }
-
-    var pn = this;
-
-    while (pn.parentNode && !pn.segment.normalMapReady) {
-        pn = pn.parentNode;
-    }
-
-    var dZ2 = 2 << (seg.tileZoom - pn.segment.tileZoom - 1);
-
-    seg.normalMapTexture = pn.segment.normalMapTexture;
-    seg.normalMapTextureBias[0] = seg.tileX - pn.segment.tileX * dZ2;
-    seg.normalMapTextureBias[1] = seg.tileY - pn.segment.tileY * dZ2;
-    seg.normalMapTextureBias[2] = 1.0 / dZ2;
-
-
-    if (seg.tileZoom > maxZ) {
-        if (pn.segment.tileZoom === maxZ) {
-            seg.parentNormalMapReady = true;
-        }
-    }
-};
-
-let BOUNDS = {
-    'xmin': 0.0,
-    'ymin': 0.0,
-    'zmin': 0.0,
-    'xmax': 0.0,
-    'ymax': 0.0,
-    'zmax': 0.0
-};
-
-Node.prototype.whileTerrainLoading = function () {
-
-    const seg = this.segment;
-    const terrain = this.planet.terrain;
-
-    let pn = this;
-
-    while (pn.parentNode && !pn.segment.terrainReady) {
-        pn = pn.parentNode;
-    }
-
-    if (pn.segment.terrainReady) {
-
-        let dZ2 = 2 << (seg.tileZoom - pn.segment.tileZoom - 1),
-            offsetX = seg.tileX - pn.segment.tileX * dZ2,
-            offsetY = seg.tileY - pn.segment.tileY * dZ2;
-
-        let pseg = pn.segment;
-
-        let tempVertices = null;
-
-        if (this.appliedTerrainNodeId !== pn.nodeId) {
-
-            this.appliedTerrainNodeId = pn.nodeId;
-
-            let gridSize = pn.segment.gridSize / dZ2,
-                gridSizeExt = pn.segment.fileGridSize / dZ2;
-
-            BOUNDS.xmin = MAX;
-            BOUNDS.xmax = MIN;
-            BOUNDS.ymin = MAX;
-            BOUNDS.ymax = MIN;
-            BOUNDS.zmin = MAX;
-            BOUNDS.zmax = MIN;
-
-            if (gridSize >= 1) {
-
-                seg.gridSize = gridSize;
-
-                tempVertices = getMatrixSubArrayBounds(pseg.terrainVertices,
-                    pseg.gridSize, gridSize * offsetY, gridSize * offsetX, gridSize, BOUNDS);
-
-            } else if (gridSizeExt >= 1) {
-
-                seg.gridSize = gridSizeExt;
-
-                tempVertices = getMatrixSubArrayBounds(pseg.normalMapVertices,
-                    pn.segment.planet.terrain.fileGridSize, gridSizeExt * offsetY,
-                    gridSizeExt * offsetX, gridSizeExt, BOUNDS);
-
-            } else {
-
-                seg.gridSize = _neGridSize;
-
-                let i0 = Math.floor(gridSize * offsetY),
-                    j0 = Math.floor(gridSize * offsetX);
-
-                let bigOne = getMatrixSubArray(pseg.terrainVertices, pseg.gridSize, i0, j0, 1);
-
-                let insideSize = 1.0 / gridSize;
-
-                let t_i0 = offsetY - insideSize * i0,
-                    t_j0 = offsetX - insideSize * j0;
-
-                let v_lt = new Vec3(bigOne[0], bigOne[1], bigOne[2]),
-                    v_rb = new Vec3(bigOne[9], bigOne[10], bigOne[11]);
-
-                let vn = new Vec3(bigOne[3] - bigOne[0], bigOne[4] - bigOne[1], bigOne[5] - bigOne[2]),
-                    vw = new Vec3(bigOne[6] - bigOne[0], bigOne[7] - bigOne[1], bigOne[8] - bigOne[2]),
-                    ve = new Vec3(bigOne[3] - bigOne[9], bigOne[4] - bigOne[10], bigOne[5] - bigOne[11]),
-                    vs = new Vec3(bigOne[6] - bigOne[9], bigOne[7] - bigOne[10], bigOne[8] - bigOne[11]);
-
-                let coords = new Vec3();
-
-                tempVertices = new Float32Array(3 * _vertOrder.length);
-
-                for (var i = 0; i < _vertOrder.length; i++) {
-                    let vi_y = _vertOrder[i].y + t_i0,
-                        vi_x = _vertOrder[i].x + t_j0;
-
-                    let vi_x_is = vi_x * gridSize,
-                        vi_y_is = vi_y * gridSize;
-
-                    if (vi_y + vi_x < insideSize) {
-                        coords = vn.scaleTo(vi_x_is).addA(vw.scaleTo(vi_y_is)).addA(v_lt);
-                    } else {
-                        coords = vs.scaleTo(1 - vi_x_is).addA(ve.scaleTo(1 - vi_y_is)).addA(v_rb);
-                    }
-
-                    let i3 = i * 3;
-
-                    tempVertices[i3] = coords.x;
-                    tempVertices[i3 + 1] = coords.y;
-                    tempVertices[i3 + 2] = coords.z;
-
-                    if (coords.x < BOUNDS.xmin) BOUNDS.xmin = coords.x;
-                    if (coords.x > BOUNDS.xmax) BOUNDS.xmax = coords.x;
-                    if (coords.y < BOUNDS.ymin) BOUNDS.ymin = coords.y;
-                    if (coords.y > BOUNDS.ymax) BOUNDS.ymax = coords.y;
-                    if (coords.z < BOUNDS.zmin) BOUNDS.zmin = coords.z;
-                    if (coords.z > BOUNDS.zmax) BOUNDS.zmax = coords.z;
-                }
-            }
-
-            seg.createCoordsBuffers(tempVertices, seg.gridSize);
-            seg.readyToEngage = false;
-
-            //is used for earth point calculation(see segment object)
-            seg.tempVertices = tempVertices;
-
-            seg.setBoundingSphere(
-                BOUNDS.xmin + (BOUNDS.xmax - BOUNDS.xmin) * 0.5,
-                BOUNDS.ymin + (BOUNDS.ymax - BOUNDS.ymin) * 0.5,
-                BOUNDS.zmin + (BOUNDS.zmax - BOUNDS.zmin) * 0.5,
-                new Vec3(BOUNDS.xmin, BOUNDS.ymin, BOUNDS.zmin)
-            );
-        }
-
-        if (seg.tileZoom > terrain.maxZoom) {
-            if (pn.segment.tileZoom >= terrain.maxZoom) {
-
-                seg.terrainReady = true;
-                seg.terrainIsLoading = false;
-                seg.terrainVertices = tempVertices;
-
-                this.appliedTerrainNodeId = this.nodeId;
-
-                if (pn.segment.terrainExists) {
-
-                    seg.terrainExists = true;
-                    seg.normalMapVertices = tempVertices;
-                    seg.fileGridSize = Math.sqrt(tempVertices.length / 3) - 1;
-
-                    let fgs = terrain.fileGridSize,
-                        fgsZ = fgs / dZ2;
-
-                    seg.normalMapNormals = getMatrixSubArray(pseg.normalMapNormals,
-                        fgs, fgsZ * offsetY, fgsZ * offsetX, fgsZ);
-                }
-            } else {
-                pn = this;
-                while (pn.parentNode && pn.segment.tileZoom !== terrain.maxZoom) {
-                    pn = pn.parentNode;
-                }
-
-                let pns = pn.segment;
-
-                if (!pns.initialized) {
-                    pns.initialize();
-                }
-
-                if (!pns.plainProcessing) {
-                    pn.segment.createPlainSegmentAsync();
-                }
-
-                if (pns.plainReady) {
-                    pns.loadTerrain();
-                }
-            }
-        }
-    }
-};
-
-Node.prototype.destroy = function () {
-    this.state = NOTRENDERING;
-    this.segment.destroySegment();
-    var n = this.neighbors;
-    n[N] && n[N].neighbors && (n[N].neighbors[S] = []);
-    n[E] && n[E].neighbors && (n[E].neighbors[W] = []);
-    n[S] && n[S].neighbors && (n[S].neighbors[N] = []);
-    n[W] && n[W].neighbors && (n[W].neighbors[E] = []);
-    this.neighbors = null;
-    this.hasNeighbors = null;
-    this.parentNode = null;
-    this.sideSize = null;
-    this.segment = null;
-};
-
-Node.prototype.clearTree = function () {
-
-    var state = this.getState();
-
-    if (state === NOTRENDERING) {
-        this.destroyBranches();
-    } else if (state === RENDERING) {
-        this.destroyBranches();
-    } else {
-        for (var i = 0; i < this.nodes.length; i++) {
-            this.nodes[i] && this.nodes[i].clearTree();
-        }
-    }
-};
-
-Node.prototype.clearBranches = function () {
-    for (i = 0; i < this.nodes.length; i++) {
-        this.nodes[i].clearBranches();
-        this.nodes[i].segment.deleteMaterials();
-    }
-};
-
-Node.prototype.destroyBranches = function () {
-
-    if (this.ready) {
-
-        var nodesToRemove = [], i;
-
-        for (i = 0; i < this.nodes.length; i++) {
-            nodesToRemove[i] = this.nodes[i];
-        }
-
-        this.ready = false;
-        this.nodes.length = 0;
-
-        for (i = 0; i < nodesToRemove.length; i++) {
-            nodesToRemove[i].destroyBranches();
-            nodesToRemove[i].destroy();
-            nodesToRemove[i] = null;
-        }
-
-        nodesToRemove.length = 0;
-        nodesToRemove = null;
-    }
-};
-
-Node.prototype.traverseTree = function (callback) {
-    callback(this);
-    if (this.ready) {
-        for (var i = 0; i < this.nodes.length; i++) {
-            this.nodes[i].traverseTree(callback);
-        }
-    }
-};
-
-export { Node };
-
-
+'use strict';
+
+import { Extent } from '../Extent.js';
+import { LonLat } from '../LonLat.js';
+import { EPSG4326 } from '../proj/EPSG4326.js';
+import { EPSG3857 } from '../proj/EPSG3857.js';
+import { Vec3 } from '../math/Vec3.js';
+import { MAX_LAT } from '../mercator.js';
+import { MAX, MIN } from '../math.js';
+
+import {
+    NW, NE, SW, SE,
+    N, E, S, W,
+    COMSIDE, OPSIDE,
+    WALKTHROUGH, NOTRENDERING,
+    NEIGHBOUR, OPPART,
+    VISIBLE_DISTANCE, RENDERING,
+    MAX_RENDERED_NODES
+} from './quadTree.js';
+
+import { MAX_NORMAL_ZOOM } from '../segment/Segment.js';
+
+const DOT_VIS = 0.3;
+const VISIBLE_HEIGHT = 3000000.0;
+
+
+/**
+ * Returns triangle coordinate array from inside of the source triangle array.
+ * @static
+ * @param {Array.<number>} sourceArr - Source array
+ * @param {number} gridSize - Source array square matrix size
+ * @param {number} i0 - First row index source array matrix
+ * @param {number} j0 - First column index
+ * @param {number} size - Square matrix result size.
+ * @return{Array.<number>} Triangle coordinates array from the source array.
+ * @TODO: optimization
+ */
+function getMatrixSubArray(sourceArr, gridSize, i0, j0, size) {
+
+    const size_1 = size + 1;
+    const i0size = i0 + size_1;
+    const j0size = j0 + size_1;
+
+    var res = new Float32Array(size_1 * size_1 * 3);
+
+    var vInd = 0;
+    for (var i = i0; i < i0size; i++) {
+        for (var j = j0; j < j0size; j++) {
+            var ind = 3 * (i * (gridSize + 1) + j);
+
+            res[vInd++] = sourceArr[ind];
+            res[vInd++] = sourceArr[ind + 1];
+            res[vInd++] = sourceArr[ind + 2];
+        }
+    }
+    return res;
+};
+
+/**
+ * Returns triangle coordinate array from inside of the source triangle array.
+ * @static
+ * @param {Array.<number>} sourceArr - Source array
+ * @param {number} gridSize - Source array square matrix size
+ * @param {number} i0 - First row index source array matrix
+ * @param {number} j0 - First column index
+ * @param {number} size - Square matrix result size.
+ * @param {object} bounds - Output bounds.
+ * @return{Array.<number>} Triangle coordinates array from the source array.
+ * @TODO: optimization
+ */
+function getMatrixSubArrayBounds(sourceArr, gridSize, i0, j0, size, bounds) {
+
+    const size_1 = size + 1;
+    const i0size = i0 + size_1;
+    const j0size = j0 + size_1;
+
+    var res = new Float32Array(size_1 * size_1 * 3);
+
+    var vInd = 0;
+    for (var i = i0; i < i0size; i++) {
+        for (var j = j0; j < j0size; j++) {
+            var ind = 3 * (i * (gridSize + 1) + j);
+
+            let x = sourceArr[ind],
+                y = sourceArr[ind + 1],
+                z = sourceArr[ind + 2];
+
+            if (x < bounds.xmin) bounds.xmin = x;
+            if (x > bounds.xmax) bounds.xmax = x;
+            if (y < bounds.ymin) bounds.ymin = y;
+            if (y > bounds.ymax) bounds.ymax = y;
+            if (z < bounds.zmin) bounds.zmin = z;
+            if (z > bounds.zmax) bounds.zmax = z;
+
+            res[vInd++] = x;
+            res[vInd++] = y;
+            res[vInd++] = z;
+        }
+    }
+    return res;
+};
+
+/**
+ * Quad tree planet segment node.
+ * @constructor
+ * @param {og.planetSegment.Segment|og.planetSegment.SegmentLonLat} segmentPrototype - Planet segment node constructor.
+ * @param {og.scene.RenderNode} planet - Planet render node.
+ * @param {number} partId - NorthEast, SouthWest etc.
+ * @param {og.quadTree.Node} parent - Parent of this node.
+ * @param {number} id - Tree node identifier (id * 4 + 1);
+ * @param {number} tileZoom - Deep index of the quad tree.
+ * @param {og.Extent} extent - Planet segment extent.
+ */
+const Node = function (segmentPrototype, planet, partId, parent, id, tileZoom, extent) {
+    this.SegmentPrototype = segmentPrototype;
+    this.planet = planet;
+    this.parentNode = parent;
+    this.partId = partId;
+    this.nodeId = partId + id;
+    this.state = null;
+    this.appliedTerrainNodeId = -1;
+    this.sideSize = [1, 1, 1, 1];
+    this.sideZoom = [0, 0, 0, 0];
+    this.sideEqualize = [false, false, false, false];
+    this.ready = false;
+    this.hasNeighbor = [false, false, false, false];
+    this.neighbors = [[], [], [], []];
+    this.nodes = [null, null, null, null];
+    this.segment = new segmentPrototype(this, planet, tileZoom, extent);
+    this._cameraInside = false;
+    this.createBounds();
+    this.planet._createdNodesCount++;
+};
+
+const _vertOrder = [{ x: 0, y: 0 }, { x: 1, y: 0 }, { x: 0, y: 1 }, { x: 1, y: 1 }];
+const _neGridSize = Math.sqrt(_vertOrder.length) - 1;
+
+Node.prototype.createChildrenNodes = function () {
+
+    this.ready = true;
+
+    var p = this.planet;
+    var ps = this.segment;
+    var ext = ps._extent;
+    var size_x = ext.getWidth() * 0.5;
+    var size_y = ext.getHeight() * 0.5;
+    var ne = ext.northEast, sw = ext.southWest;
+    var z = ps.tileZoom + 1;
+    var id = this.nodeId * 4 + 1;
+    var c = new LonLat(sw.lon + size_x, sw.lat + size_y);
+    var nd = this.nodes;
+
+    nd[NW] = new Node(this.SegmentPrototype, p, NW, this, id, z,
+        new Extent(new LonLat(sw.lon, sw.lat + size_y), new LonLat(sw.lon + size_x, ne.lat)));
+
+    nd[NE] = new Node(this.SegmentPrototype, p, NE, this, id, z,
+        new Extent(c, new LonLat(ne.lon, ne.lat)));
+
+    nd[SW] = new Node(this.SegmentPrototype, p, SW, this, id, z,
+        new Extent(new LonLat(sw.lon, sw.lat), c));
+
+    nd[SE] = new Node(this.SegmentPrototype, p, SE, this, id, z,
+        new Extent(new LonLat(sw.lon + size_x, sw.lat), new LonLat(ne.lon, sw.lat + size_y)));
+};
+
+Node.prototype.createBounds = function () {
+
+    let seg = this.segment;
+
+    seg._setExtentLonLat();
+
+    if (seg.tileZoom === 0) {
+
+        seg.setBoundingSphere(0.0, 0.0, 0.0, new Vec3(0.0, 0.0, seg.planet.ellipsoid._a));
+
+    } else if (seg.tileZoom < seg.planet.terrain.minZoom) {
+
+        seg.createBoundsByExtent();
+
+    } else {
+
+        let pn = this;
+
+        while (pn.parentNode && !pn.segment.terrainReady) {
+            pn = pn.parentNode;
+        }
+
+        let dZ2 = 1 << (this.segment.tileZoom - pn.segment.tileZoom);
+
+        let offsetX = this.segment.tileX - pn.segment.tileX * dZ2,
+            offsetY = this.segment.tileY - pn.segment.tileY * dZ2;
+
+        if (pn.segment.terrainReady) {
+
+            let gridSize = pn.segment.gridSize / dZ2;
+
+            if (gridSize >= 1.0) {
+
+                let i0 = gridSize * offsetY;
+                let j0 = gridSize * offsetX;
+
+                let pnGsOne = pn.segment.gridSize + 1;
+
+                let ind_sw = 3 * ((i0 + gridSize) * pnGsOne + j0),
+                    ind_nw = 3 * (i0 * pnGsOne + j0),
+                    ind_ne = 3 * (i0 * pnGsOne + j0 + gridSize),
+                    ind_se = 3 * ((i0 + gridSize) * pnGsOne + j0 + gridSize);
+
+                let pVerts = pn.segment.terrainVertices;
+
+                let v_sw = new Vec3(pVerts[ind_sw], pVerts[ind_sw + 1], pVerts[ind_sw + 2]),
+                    v_ne = new Vec3(pVerts[ind_ne], pVerts[ind_ne + 1], pVerts[ind_ne + 2]);
+
+                seg.setBoundingSphere(
+                    v_sw.x + (v_ne.x - v_sw.x) * 0.5,
+                    v_sw.y + (v_ne.y - v_sw.y) * 0.5,
+                    v_sw.z + (v_ne.z - v_sw.z) * 0.5,
+                    v_sw
+                );
+
+                if (seg.tileZoom < MAX_NORMAL_ZOOM) {
+                    //check for segment zoom
+                    let v_nw = new Vec3(pVerts[ind_nw], pVerts[ind_nw + 1], pVerts[ind_nw + 2]),
+                        v_se = new Vec3(pVerts[ind_se], pVerts[ind_se + 1], pVerts[ind_se + 2]);
+
+                    seg._swNorm = v_sw.normal();
+                    seg._nwNorm = v_nw.normal();
+                    seg._neNorm = v_ne.normal();
+                    seg._seNorm = v_se.normal();
+                }
+
+            } else {
+
+                let pseg = pn.segment;
+
+                let i0 = Math.floor(gridSize * offsetY),
+                    j0 = Math.floor(gridSize * offsetX);
+
+                let insideSize = 1.0 / gridSize;
+
+                let t_i0 = offsetY - insideSize * i0,
+                    t_j0 = offsetX - insideSize * j0;
+
+                let bigOne = getMatrixSubArray(pseg.terrainVertices, pseg.gridSize, i0, j0, 1);
+
+                let v_lt = new Vec3(bigOne[0], bigOne[1], bigOne[2]),
+                    v_rb = new Vec3(bigOne[9], bigOne[10], bigOne[11]);
+
+                let vn = new Vec3(bigOne[3] - bigOne[0], bigOne[4] - bigOne[1], bigOne[5] - bigOne[2]),
+                    vw = new Vec3(bigOne[6] - bigOne[0], bigOne[7] - bigOne[1], bigOne[8] - bigOne[2]),
+                    ve = new Vec3(bigOne[3] - bigOne[9], bigOne[4] - bigOne[10], bigOne[5] - bigOne[11]),
+                    vs = new Vec3(bigOne[6] - bigOne[9], bigOne[7] - bigOne[10], bigOne[8] - bigOne[11]);
+
+                let vi_y = t_i0,
+                    vi_x = t_j0;
+
+                let coords_lt, coords_rb;
+
+                if (vi_y + vi_x < insideSize) {
+                    coords_lt = Vec3.add(vn.scaleTo(vi_x / insideSize), vw.scaleTo(vi_y / insideSize)).addA(v_lt);
+                } else {
+                    coords_lt = Vec3.add(vs.scaleTo(1 - vi_x / insideSize), ve.scaleTo(1 - vi_y / insideSize)).addA(v_rb);
+                }
+
+                vi_y = t_i0 + 1;
+                vi_x = t_j0 + 1;
+
+                if (vi_y + vi_x < insideSize) {
+                    coords_rb = Vec3.add(vn.scaleTo(vi_x / insideSize), vw.scaleTo(vi_y / insideSize)).addA(v_lt);
+                } else {
+                    coords_rb = Vec3.add(vs.scaleTo(1 - vi_x / insideSize), ve.scaleTo(1 - vi_y / insideSize)).addA(v_rb);
+                }
+
+                seg.setBoundingSphere(
+                    coords_lt.x + (coords_rb.x - coords_lt.x) * 0.5,
+                    coords_lt.y + (coords_rb.y - coords_lt.y) * 0.5,
+                    coords_lt.z + (coords_rb.z - coords_lt.z) * 0.5,
+                    coords_lt
+                );
+            }
+        } else {
+            seg.createBoundsByExtent();
+        }
+    }
+};
+
+Node.prototype.getState = function () {
+    if (this.state === -1) {
+        return this.state;
+    }
+    var pn = this.parentNode;
+    while (pn) {
+        if (pn.state !== WALKTHROUGH) {
+            return NOTRENDERING;
+        }
+        pn = pn.parentNode;
+    }
+    return this.state;
+};
+
+/**
+ * Returns the same deep existent neighbour node.
+ * @public
+ * @param {Number} side - Neighbour side index e.g. og.quadTree.N, og.quadTree.W etc.
+ * @returns {og.quadTree.Node} -
+ */
+Node.prototype.getEqualNeighbor = function (side) {
+    var pn = this;
+    var part = NEIGHBOUR[side][pn.partId];
+    if (part !== -1) {
+        return pn.parentNode.nodes[part];
+    } else {
+        var pathId = [];
+        while (pn.parentNode) {
+            pathId.push(pn.partId);
+            part = NEIGHBOUR[side][pn.partId];
+            pn = pn.parentNode;
+            if (part !== -1) {
+                var i = pathId.length;
+                side = OPSIDE[side];
+                while (pn && i--) {
+                    part = OPPART[side][pathId[i]];
+                    pn = pn.nodes[part];
+                }
+                return pn;
+            }
+        }
+    }
+};
+
+Node.prototype.isBrother = function (node) {
+    return !(this.parentNode || node.parentNode) ||
+        this.parentNode.id === node.parentNode.id;
+};
+
+Node.prototype.renderTree = function (cam, maxZoom) {
+
+    if (this.planet._renderedNodes.length >= MAX_RENDERED_NODES) {
+        return;
+    }
+
+    this.state = WALKTHROUGH;
+
+    this.neighbors[0] = [];
+    this.neighbors[1] = [];
+    this.neighbors[2] = [];
+    this.neighbors[3] = [];
+
+    this.hasNeighbor[0] = false;
+    this.hasNeighbor[1] = false;
+    this.hasNeighbor[2] = false;
+    this.hasNeighbor[3] = false;
+
+
+    let seg = this.segment,
+        planet = this.planet;
+
+
+    if (this.parentNode) {
+
+        this._cameraInside = false;
+
+        //Search a node which the camera is flying over.
+        if (this.parentNode._cameraInside) {
+            var inside;
+            if (Math.abs(cam._lonLat.lat) <= MAX_LAT &&
+                seg._projection.id === EPSG3857.id) {
+                inside = seg._extent.isInside(cam._lonLatMerc);
+                cam._insideSegmentPosition.lon = cam._lonLatMerc.lon;
+                cam._insideSegmentPosition.lat = cam._lonLatMerc.lat;
+            } else if (seg._projection.id === EPSG4326.id) {
+                inside = seg._extent.isInside(cam._lonLat);
+                cam._insideSegmentPosition.lon = cam._lonLat.lon;
+                cam._insideSegmentPosition.lat = cam._lonLat.lat;
+            }
+
+            if (inside) {
+                cam._insideSegment = seg;
+                this._cameraInside = true;
+            }
+        }
+    } else {
+        this._cameraInside = true;
+    }
+
+    let inFrustum = cam.frustum.containsSphere(seg.bsphere);
+
+    if (inFrustum || this._cameraInside) {
+
+        let h = cam._lonLat.height;
+
+        let altVis = cam.eye.distance(seg.bsphere.center) - seg.bsphere.radius < VISIBLE_DISTANCE * Math.sqrt(h);
+
+        if (inFrustum && (altVis || h > 10000.0) || this._cameraInside) {
+            seg._collectVisibleNodes();
+        }
+
+        //First skip lowest zoom nodes
+        if (seg.tileZoom < 2 && seg.normalMapReady) {
+            this.traverseNodes(cam, maxZoom);
+        } else if (!maxZoom && seg.acceptForRendering(cam) || seg.tileZoom === maxZoom) {
+            this.prepareForRendering(cam, altVis, inFrustum);
+        } else if (seg.tileZoom < planet.terrain._maxNodeZoom && seg.terrainReady) {
+            this.traverseNodes(cam, maxZoom);
+        } else {
+            this.prepareForRendering(cam, altVis, inFrustum);
+        }
+
+    } else {
+        this.state = NOTRENDERING;
+    }
+};
+
+Node.prototype.traverseNodes = function (cam, maxZoom) {
+
+    if (!this.ready) {
+        this.createChildrenNodes();
+    }
+
+    //let arr = this.nodes.concat().sort((a, b) => {
+    //    return cam.eye.distance(a.segment.bsphere.center) - cam.eye.distance(b.segment.bsphere.center);
+    //});
+
+    //arr[0].renderTree(cam, maxZoom);
+    //arr[1].renderTree(cam, maxZoom);
+    //arr[2].renderTree(cam, maxZoom);
+    //arr[3].renderTree(cam, maxZoom);
+
+    let n = this.nodes;
+
+    n[0].renderTree(cam, maxZoom);
+    n[1].renderTree(cam, maxZoom);
+    n[2].renderTree(cam, maxZoom);
+    n[3].renderTree(cam, maxZoom);
+};
+
+Node.prototype.prepareForRendering = function (cam, altVis, inFrustum) {
+
+    if (cam._lonLat.height < VISIBLE_HEIGHT) {
+
+        if (altVis) {
+            this.renderNode(!inFrustum);
+        } else {
+            this.state = NOTRENDERING;
+        }
+
+    } else {
+
+        let seg = this.segment;
+        if (seg.tileZoom < MAX_NORMAL_ZOOM && (
+            seg._swNorm.dot(cam.eyeNorm) > DOT_VIS ||
+            seg._nwNorm.dot(cam.eyeNorm) > DOT_VIS ||
+            seg._neNorm.dot(cam.eyeNorm) > DOT_VIS ||
+            seg._seNorm.dot(cam.eyeNorm) > DOT_VIS)) {
+            this.renderNode(!inFrustum);
+        } else {
+            this.state = NOTRENDERING;
+        }
+
+    }
+};
+
+Node.prototype.renderNode = function (onlyTerrain) {
+
+    var seg = this.segment;
+
+    //Create and load terrain data.    
+    if (!seg.terrainReady) {
+
+        if (!seg.initialized) {
+            seg.initialize();
+        }
+
+        if (seg.createTerrainFromChildNodes()) {
+
+            this.whileTerrainLoading();
+
+            if (!seg.plainProcessing) {
+                seg.createPlainSegmentAsync();
+            }
+
+            if (seg.plainReady) {
+                seg.loadTerrain();
+            }
+        }
+    }
+
+    if (onlyTerrain) {
+        this.state = -1/*NOTRENDERING*/;
+        return;
+    }
+
+    //Create normal map texture
+    if (seg.planet.lightEnabled && !seg.normalMapReady && !seg.parentNormalMapReady) {
+        this.whileNormalMapCreating();
+    }
+
+    //Calculate minimal and maximal zoom index on the screen
+    if (!this._cameraInside && seg.tileZoom > this.planet.maxCurrZoom) {
+        this.planet.maxCurrZoom = seg.tileZoom;
+    }
+
+    if (seg.tileZoom < this.planet.minCurrZoom) {
+        this.planet.minCurrZoom = seg.tileZoom;
+    }
+
+    seg._addViewExtent();
+
+    //Finally this node proceeds to rendering.
+    this.addToRender();
+};
+
+/**
+ * Seraching for neighbours and pickup current node to render processing.
+ * @public
+ */
+Node.prototype.addToRender = function () {
+
+    this.state = RENDERING;
+
+    var node = this;
+    var nodes = node.planet._renderedNodes;
+
+    for (var i = nodes.length - 1; i >= 0; --i) {
+        var ni = nodes[i];
+
+        var cs = node.getCommonSide(ni);
+
+        if (cs !== -1) {
+
+            var opcs = OPSIDE[cs];
+
+            node.neighbors[cs].push(ni);
+            ni.neighbors[opcs].push(node);
+
+            if (!(node.hasNeighbor[cs] && ni.hasNeighbor[opcs])) {
+
+                node.hasNeighbor[cs] = true;
+                ni.hasNeighbor[opcs] = true;
+
+                var ap = node.segment;
+                var bp = ni.segment;
+                var ld = ap.gridSize / (bp.gridSize * Math.pow(2, bp.tileZoom - ap.tileZoom));
+
+                let cs_size = ap.gridSize,
+                    opcs_size = bp.gridSize;
+
+                if (ld > 1) {
+                    cs_size = Math.ceil(ap.gridSize / ld);
+                    opcs_size = bp.gridSize;
+                } else if (ld < 1) {
+                    cs_size = ap.gridSize;
+                    opcs_size = Math.ceil(bp.gridSize * ld);
+                }
+
+                node.sideSize[cs] = cs_size;
+                ni.sideSize[opcs] = opcs_size;
+
+                if (ap.tileZoom >= bp.tileZoom &&
+                    node.sideZoom[cs] !== bp.tileZoom) {
+                    node.sideZoom[cs] = bp.tileZoom;
+                    node.sideEqualize[cs] = true;
+                    ap.readyToEqualize = true;
+                } else if (ap.tileZoom < bp.tileZoom &&
+                    ni.sideZoom[opcs] !== ap.tileZoom) {
+                    ni.sideZoom[opcs] = ap.tileZoom;
+                    ni.sideEqualize[opcs] = true;
+                    bp.readyToEqualize = true;
+                }
+            }
+        }
+    }
+
+    nodes.push(node);
+};
+
+Node.prototype.getCommonSide = function (b) {
+
+    var a = this,
+        as = a.segment,
+        bs = b.segment;
+
+    if (as.tileZoom === bs.tileZoom) {
+        return as.getNeighborSide(bs);
+    } else if (as.tileZoom > bs.tileZoom) {
+        let dz = as.tileZoom - bs.tileZoom,
+            i = dz,
+            p = this;
+
+        while (i--) {
+            p = p.parentNode;
+        }
+
+        let side = p.segment.getNeighborSide(bs);
+
+        if (side !== -1) {
+            i = dz;
+            p = this;
+            let _n = true;
+
+            while (i--) {
+                _n = _n && COMSIDE[p.partId][side];
+            }
+
+            if (_n) {
+                return side;
+            }
+        }
+    } else {
+        let dz = bs.tileZoom - as.tileZoom,
+            i = dz,
+            p = b;
+
+        while (i--) {
+            p = p.parentNode;
+        }
+
+        let side = p.segment.getNeighborSide(as);
+
+        if (side !== -1) {
+            i = dz;
+            p = b;
+            let _n = true;
+
+            while (i--) {
+                _n = _n && COMSIDE[p.partId][side];
+            }
+
+            if (_n) {
+                return OPSIDE[side];
+            }
+        }
+    }
+
+    return -1;
+};
+
+Node.prototype.whileNormalMapCreating = function () {
+
+    var seg = this.segment;
+    var maxZ = this.planet.terrain.maxZoom;
+
+    if (seg.tileZoom <= maxZ && !seg.terrainIsLoading && seg.terrainReady && !seg._inTheQueue) {
+        seg.planet._normalMapCreator.queue(seg);
+    }
+
+    var pn = this;
+
+    while (pn.parentNode && !pn.segment.normalMapReady) {
+        pn = pn.parentNode;
+    }
+
+    var dZ2 = 2 << (seg.tileZoom - pn.segment.tileZoom - 1);
+
+    seg.normalMapTexture = pn.segment.normalMapTexture;
+    seg.normalMapTextureBias[0] = seg.tileX - pn.segment.tileX * dZ2;
+    seg.normalMapTextureBias[1] = seg.tileY - pn.segment.tileY * dZ2;
+    seg.normalMapTextureBias[2] = 1.0 / dZ2;
+
+
+    if (seg.tileZoom > maxZ) {
+        if (pn.segment.tileZoom === maxZ) {
+            seg.parentNormalMapReady = true;
+        }
+    }
+};
+
+let BOUNDS = {
+    'xmin': 0.0,
+    'ymin': 0.0,
+    'zmin': 0.0,
+    'xmax': 0.0,
+    'ymax': 0.0,
+    'zmax': 0.0
+};
+
+Node.prototype.whileTerrainLoading = function () {
+
+    const seg = this.segment;
+    const terrain = this.planet.terrain;
+
+    let pn = this;
+
+    while (pn.parentNode && !pn.segment.terrainReady) {
+        pn = pn.parentNode;
+    }
+
+    if (pn.segment.terrainReady) {
+
+        let dZ2 = 2 << (seg.tileZoom - pn.segment.tileZoom - 1),
+            offsetX = seg.tileX - pn.segment.tileX * dZ2,
+            offsetY = seg.tileY - pn.segment.tileY * dZ2;
+
+        let pseg = pn.segment;
+
+        let tempVertices = null;
+
+        if (this.appliedTerrainNodeId !== pn.nodeId) {
+
+            this.appliedTerrainNodeId = pn.nodeId;
+
+            let gridSize = pn.segment.gridSize / dZ2,
+                gridSizeExt = pn.segment.fileGridSize / dZ2;
+
+            BOUNDS.xmin = MAX;
+            BOUNDS.xmax = MIN;
+            BOUNDS.ymin = MAX;
+            BOUNDS.ymax = MIN;
+            BOUNDS.zmin = MAX;
+            BOUNDS.zmax = MIN;
+
+            if (gridSize >= 1) {
+
+                seg.gridSize = gridSize;
+
+                tempVertices = getMatrixSubArrayBounds(pseg.terrainVertices,
+                    pseg.gridSize, gridSize * offsetY, gridSize * offsetX, gridSize, BOUNDS);
+
+            } else if (gridSizeExt >= 1) {
+
+                seg.gridSize = gridSizeExt;
+
+                tempVertices = getMatrixSubArrayBounds(pseg.normalMapVertices,
+                    pn.segment.planet.terrain.fileGridSize, gridSizeExt * offsetY,
+                    gridSizeExt * offsetX, gridSizeExt, BOUNDS);
+
+            } else {
+
+                seg.gridSize = _neGridSize;
+
+                let i0 = Math.floor(gridSize * offsetY),
+                    j0 = Math.floor(gridSize * offsetX);
+
+                let bigOne = getMatrixSubArray(pseg.terrainVertices, pseg.gridSize, i0, j0, 1);
+
+                let insideSize = 1.0 / gridSize;
+
+                let t_i0 = offsetY - insideSize * i0,
+                    t_j0 = offsetX - insideSize * j0;
+
+                let v_lt = new Vec3(bigOne[0], bigOne[1], bigOne[2]),
+                    v_rb = new Vec3(bigOne[9], bigOne[10], bigOne[11]);
+
+                let vn = new Vec3(bigOne[3] - bigOne[0], bigOne[4] - bigOne[1], bigOne[5] - bigOne[2]),
+                    vw = new Vec3(bigOne[6] - bigOne[0], bigOne[7] - bigOne[1], bigOne[8] - bigOne[2]),
+                    ve = new Vec3(bigOne[3] - bigOne[9], bigOne[4] - bigOne[10], bigOne[5] - bigOne[11]),
+                    vs = new Vec3(bigOne[6] - bigOne[9], bigOne[7] - bigOne[10], bigOne[8] - bigOne[11]);
+
+                let coords = new Vec3();
+
+                tempVertices = new Float32Array(3 * _vertOrder.length);
+
+                for (var i = 0; i < _vertOrder.length; i++) {
+                    let vi_y = _vertOrder[i].y + t_i0,
+                        vi_x = _vertOrder[i].x + t_j0;
+
+                    let vi_x_is = vi_x * gridSize,
+                        vi_y_is = vi_y * gridSize;
+
+                    if (vi_y + vi_x < insideSize) {
+                        coords = vn.scaleTo(vi_x_is).addA(vw.scaleTo(vi_y_is)).addA(v_lt);
+                    } else {
+                        coords = vs.scaleTo(1 - vi_x_is).addA(ve.scaleTo(1 - vi_y_is)).addA(v_rb);
+                    }
+
+                    let i3 = i * 3;
+
+                    tempVertices[i3] = coords.x;
+                    tempVertices[i3 + 1] = coords.y;
+                    tempVertices[i3 + 2] = coords.z;
+
+                    if (coords.x < BOUNDS.xmin) BOUNDS.xmin = coords.x;
+                    if (coords.x > BOUNDS.xmax) BOUNDS.xmax = coords.x;
+                    if (coords.y < BOUNDS.ymin) BOUNDS.ymin = coords.y;
+                    if (coords.y > BOUNDS.ymax) BOUNDS.ymax = coords.y;
+                    if (coords.z < BOUNDS.zmin) BOUNDS.zmin = coords.z;
+                    if (coords.z > BOUNDS.zmax) BOUNDS.zmax = coords.z;
+                }
+            }
+
+            seg.createCoordsBuffers(tempVertices, seg.gridSize);
+            seg.readyToEngage = false;
+
+            //is used for earth point calculation(see segment object)
+            seg.tempVertices = tempVertices;
+
+            seg.setBoundingSphere(
+                BOUNDS.xmin + (BOUNDS.xmax - BOUNDS.xmin) * 0.5,
+                BOUNDS.ymin + (BOUNDS.ymax - BOUNDS.ymin) * 0.5,
+                BOUNDS.zmin + (BOUNDS.zmax - BOUNDS.zmin) * 0.5,
+                new Vec3(BOUNDS.xmin, BOUNDS.ymin, BOUNDS.zmin)
+            );
+        }
+
+        if (seg.tileZoom > terrain.maxZoom) {
+            if (pn.segment.tileZoom >= terrain.maxZoom) {
+
+                seg.terrainReady = true;
+                seg.terrainIsLoading = false;
+                seg.terrainVertices = tempVertices;
+
+                this.appliedTerrainNodeId = this.nodeId;
+
+                if (pn.segment.terrainExists) {
+
+                    seg.terrainExists = true;
+                    seg.normalMapVertices = tempVertices;
+                    seg.fileGridSize = Math.sqrt(tempVertices.length / 3) - 1;
+
+                    let fgs = terrain.fileGridSize,
+                        fgsZ = fgs / dZ2;
+
+                    seg.normalMapNormals = getMatrixSubArray(pseg.normalMapNormals,
+                        fgs, fgsZ * offsetY, fgsZ * offsetX, fgsZ);
+                }
+            } else {
+                pn = this;
+                while (pn.parentNode && pn.segment.tileZoom !== terrain.maxZoom) {
+                    pn = pn.parentNode;
+                }
+
+                let pns = pn.segment;
+
+                if (!pns.initialized) {
+                    pns.initialize();
+                }
+
+                if (!pns.plainProcessing) {
+                    pn.segment.createPlainSegmentAsync();
+                }
+
+                if (pns.plainReady) {
+                    pns.loadTerrain();
+                }
+            }
+        }
+    }
+};
+
+Node.prototype.destroy = function () {
+    this.state = NOTRENDERING;
+    this.segment.destroySegment();
+    var n = this.neighbors;
+    n[N] && n[N].neighbors && (n[N].neighbors[S] = []);
+    n[E] && n[E].neighbors && (n[E].neighbors[W] = []);
+    n[S] && n[S].neighbors && (n[S].neighbors[N] = []);
+    n[W] && n[W].neighbors && (n[W].neighbors[E] = []);
+    this.neighbors = null;
+    this.hasNeighbors = null;
+    this.parentNode = null;
+    this.sideSize = null;
+    this.segment = null;
+};
+
+Node.prototype.clearTree = function () {
+
+    var state = this.getState();
+
+    if (state === NOTRENDERING) {
+        this.destroyBranches();
+    } else if (state === RENDERING) {
+        this.destroyBranches();
+    } else {
+        for (var i = 0; i < this.nodes.length; i++) {
+            this.nodes[i] && this.nodes[i].clearTree();
+        }
+    }
+};
+
+Node.prototype.clearBranches = function () {
+    for (i = 0; i < this.nodes.length; i++) {
+        this.nodes[i].clearBranches();
+        this.nodes[i].segment.deleteMaterials();
+    }
+};
+
+Node.prototype.destroyBranches = function () {
+
+    if (this.ready) {
+
+        var nodesToRemove = [], i;
+
+        for (i = 0; i < this.nodes.length; i++) {
+            nodesToRemove[i] = this.nodes[i];
+        }
+
+        this.ready = false;
+        this.nodes.length = 0;
+
+        for (i = 0; i < nodesToRemove.length; i++) {
+            nodesToRemove[i].destroyBranches();
+            nodesToRemove[i].destroy();
+            nodesToRemove[i] = null;
+        }
+
+        nodesToRemove.length = 0;
+        nodesToRemove = null;
+    }
+};
+
+Node.prototype.traverseTree = function (callback) {
+    callback(this);
+    if (this.ready) {
+        for (var i = 0; i < this.nodes.length; i++) {
+            this.nodes[i].traverseTree(callback);
+        }
+    }
+};
+
+export { Node };
+
+