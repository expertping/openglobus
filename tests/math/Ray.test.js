--- conflicted
+++ resolved
@@ -16,25 +16,6 @@
         expect(ray()).toBeTruthy();
     });
 
-<<<<<<< HEAD
-    // test('intersection', () => {
-    //     let ray = new Ray();
-    //     let res = new Vec3();
-    //
-    //     let v0 = new Vec3(0, 0, 0),
-    //         v1 = new Vec3(1, 0, 0),
-    //         v2 = new Vec3(0, 0, 1);
-    //
-    //     let orig = new Vec3(0.2, -1, 0.2),
-    //         dir = new Vec3(0, -1, 0);
-    //
-    //     ray.set(orig, dir);
-    //
-    //     ray.hitTriangle(v0, v1, v2, res);
-    //
-    //     expect(ray.set(orig, dir.normalize())).toEqual(Ray.AWAY);
-    // });
-=======
     test('intersection', () => {
         let ray = new Ray();
         let res = new Vec3();
@@ -52,5 +33,4 @@
 
         expect(r).toBe(Ray.AWAY);
     });
->>>>>>> 54860bea
 });